--- conflicted
+++ resolved
@@ -1,8 +1,5 @@
 # Rab-Beat
 Shihan
 Emily
-<<<<<<< HEAD
 Grace
-=======
-Eric
->>>>>>> fb812378
+Eric
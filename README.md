--- conflicted
+++ resolved
@@ -1,9 +1,6 @@
 # Rab-Beat
 Shihan
 Emily
-<<<<<<< HEAD
 Caitlyn
-=======
 Grace
-Eric
->>>>>>> 40a7c7f6
+Eric
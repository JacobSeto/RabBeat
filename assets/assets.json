--- conflicted
+++ resolved
@@ -20,19 +20,8 @@
         "wrapU": "repeated",
         "wrapV": "repeated"
       },
-<<<<<<< HEAD
-      "rPlatform:weightedLaserTile" : {
-        "file":  "rPlatform/weightedLaserTile.png",
-        "wrapU": "repeated",
-        "wrapV": "repeated"
-      },
-        "shared:goal":   "shared/goaldoor.png",
-      "shared:bullet":  "shared/bullet.png",
-      "rPlayer:synth":  "rPlayer/synth.png",
-=======
         "world:goal":   "world/goaldoor.png",
       "player:synth":  "player/synth.png",
->>>>>>> 971f095e
 
       "player:synth-jazz":   "player/synth-jazz.png",
 

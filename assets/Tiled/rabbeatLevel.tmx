<?xml version="1.0" encoding="UTF-8"?>
<map version="1.10" tiledversion="1.10.2" orientation="orthogonal" renderorder="right-down" width="101" height="17" tilewidth="64" tileheight="64" infinite="0" nextlayerid="20" nextobjectid="478">
 <editorsettings>
  <export target="../levelsJson/rabbeatLevelTest.tmj" format="json"/>
 </editorsettings>
 <tileset firstgid="1" source="Images.tsx"/>
 <tileset firstgid="57" source="platforms.tsx"/>
 <objectgroup id="2" name="background">
  <object id="204" gid="48" x="0" y="1088" width="6464" height="1088"/>
 </objectgroup>
 <objectgroup id="18" name="backgroundArt">
  <object id="390" type="bgpod1" gid="18" x="384" y="960" width="256" height="256"/>
  <object id="391" type="bgpod1" gid="18" x="896" y="960" width="256" height="256"/>
  <object id="392" type="bgpod1" gid="18" x="640" y="960" width="256" height="256"/>
  <object id="406" type="bgpipe" gid="38" x="320" y="960" width="320" height="320"/>
  <object id="407" type="bgpipe" gid="38" x="64" y="960" width="320" height="320"/>
  <object id="408" type="bgpod1" gid="18" x="128" y="960" width="256" height="256"/>
  <object id="411" type="bgpipe" gid="38" x="6144" y="576" width="320" height="320"/>
  <object id="82" type="shelf1" gid="29" x="3968" y="896" width="256" height="256"/>
  <object id="84" type="shelf3" gid="31" x="4160" y="896" width="256" height="256"/>
  <object id="91" type="shelf5" gid="33" x="4352" y="896" width="256" height="256"/>
  <object id="182" type="piperightskinny" gid="45" x="3840" y="896" width="320" height="320"/>
  <object id="183" type="pipestraight" gid="46" x="4352" y="896" width="320" height="320"/>
  <object id="184" type="pipestraightskinny" gid="47" x="4224" y="896" width="320" height="320"/>
  <object id="185" type="pipeleftskinny" gid="42" x="3456" y="896" width="320" height="320"/>
  <object id="404" type="pipeposter" gid="43" x="3776" y="896" width="320" height="320"/>
  <object id="181" type="piperight" gid="44" x="5888" y="576" width="320" height="320"/>
  <object id="409" type="pipeleftskinny" gid="42" x="5952" y="576" width="320" height="320"/>
  <object id="443" type="bigwire" gid="56" x="2496" y="320" width="895" height="256"/>
  <object id="444" type="bigwire" gid="56" x="4608" y="320" width="895" height="256"/>
 </objectgroup>
 <layer id="1" name="walls" width="101" height="17" visible="0">
  <data encoding="csv">
7,7,7,7,7,7,7,7,7,7,7,7,7,7,7,7,7,7,7,7,7,7,7,7,7,7,7,7,7,7,7,7,7,7,7,7,7,7,7,7,7,7,7,7,7,7,7,7,7,7,7,7,7,7,7,7,7,7,7,7,7,7,7,7,7,7,7,7,7,7,7,7,7,7,7,7,7,7,7,7,7,7,7,7,7,7,7,7,7,7,7,7,7,7,7,7,7,7,7,7,7,
7,7,7,7,7,7,7,7,7,7,7,7,7,7,7,7,7,7,7,7,7,7,0,0,0,0,0,0,0,0,0,0,0,0,0,0,0,0,0,0,0,0,0,0,0,0,0,0,0,0,0,0,0,0,7,7,7,7,7,7,7,7,7,7,7,7,7,7,7,7,7,7,0,0,0,0,0,0,0,0,0,0,0,0,0,0,0,0,0,0,0,0,0,0,7,7,7,7,7,7,7,
7,7,7,7,7,7,7,7,7,7,7,7,7,7,7,7,7,7,7,7,7,7,0,0,0,0,0,0,0,0,0,0,0,0,0,0,0,0,0,0,0,0,0,0,0,0,0,0,0,0,0,0,0,0,7,7,7,7,7,7,7,7,7,7,7,7,7,7,7,7,7,7,0,0,0,0,0,0,0,0,0,0,0,0,0,0,0,0,0,0,0,0,0,0,7,7,7,7,7,7,7,
7,7,7,7,7,7,7,7,7,7,7,7,7,7,7,7,7,7,7,7,7,7,0,0,0,0,0,0,0,0,0,0,0,0,0,0,0,0,0,0,0,0,0,0,0,0,0,0,0,0,0,0,0,0,7,7,7,7,7,7,7,7,7,7,7,7,7,7,7,7,7,7,0,0,0,0,0,0,0,0,0,0,0,0,0,0,0,0,0,0,0,0,0,0,7,7,7,7,7,7,7,
7,7,7,7,7,7,7,7,7,7,7,7,7,7,7,7,7,7,7,7,7,7,0,0,0,0,0,0,0,0,0,0,0,0,0,0,0,0,0,0,0,0,0,0,0,0,0,0,0,0,0,0,0,0,7,7,7,7,7,7,7,7,7,7,7,7,7,7,7,7,7,7,0,0,0,0,0,0,0,0,0,0,0,0,0,0,0,0,0,0,0,0,0,0,7,7,7,7,7,7,7,
7,7,7,7,7,7,7,7,0,0,0,0,0,0,0,0,0,0,0,0,0,0,0,0,0,0,0,0,0,0,0,0,0,0,0,0,0,0,0,0,0,0,0,0,0,0,0,0,0,0,0,0,0,0,7,7,7,7,7,7,7,7,7,7,7,7,7,7,7,7,7,7,0,0,0,0,0,0,0,0,0,0,0,0,0,0,0,0,0,0,0,0,0,0,0,0,0,0,0,7,7,
7,7,7,7,7,7,7,7,0,0,0,0,0,0,0,0,0,0,0,0,0,0,0,0,0,0,0,0,0,0,0,0,0,0,0,0,0,0,0,0,0,0,0,0,0,0,0,0,0,0,0,0,0,0,7,7,7,7,7,7,7,7,7,7,7,7,7,7,7,7,7,7,0,0,0,0,0,0,0,0,0,0,0,0,0,0,0,0,0,0,0,0,0,0,0,0,0,0,0,7,7,
7,7,7,7,7,7,7,7,0,0,0,0,0,0,0,0,0,0,0,0,0,0,0,0,0,0,0,0,0,0,0,0,0,0,0,0,0,0,0,0,0,0,0,0,0,0,0,0,0,0,0,0,0,0,7,7,7,7,7,7,7,7,7,7,7,7,7,7,7,7,7,7,0,0,0,0,0,0,0,0,0,0,0,0,0,0,0,0,0,0,0,0,0,0,0,0,0,0,0,7,7,
7,7,7,7,7,7,7,7,0,0,0,0,0,0,0,0,0,0,0,0,0,0,0,0,0,0,0,0,0,0,0,0,0,0,0,0,0,7,7,7,0,0,0,0,0,0,0,0,0,0,0,0,0,0,7,7,7,7,7,7,7,7,7,7,7,7,7,7,7,7,7,7,0,0,0,0,0,0,0,0,0,0,0,0,0,0,0,0,0,0,0,0,0,0,0,0,0,0,0,7,7,
7,7,7,7,7,7,7,7,0,0,0,0,0,0,0,0,0,0,0,0,0,0,0,0,0,0,0,0,0,0,0,0,0,0,0,0,0,7,7,7,0,0,0,0,0,0,0,0,0,0,7,0,0,0,7,7,7,7,7,7,7,7,7,7,7,7,7,7,7,7,7,7,0,0,0,0,0,0,0,0,0,0,0,0,0,0,0,0,0,0,0,0,0,7,7,7,7,7,7,7,7,
7,7,0,0,0,0,0,0,0,0,0,0,0,0,0,0,0,0,0,0,0,0,0,0,0,0,0,0,0,0,0,0,0,0,0,0,0,7,7,7,0,0,0,0,0,0,0,0,0,0,7,0,0,0,0,0,0,0,0,0,0,0,0,0,0,0,0,0,0,0,0,0,0,0,0,0,0,0,0,0,0,0,0,0,0,0,0,0,0,0,0,0,0,7,7,7,7,7,7,7,7,
7,7,0,0,0,0,0,0,0,0,0,0,0,0,0,0,0,0,0,0,0,0,0,0,0,0,0,0,0,0,0,0,0,0,0,0,0,7,7,7,0,0,0,0,0,0,0,0,0,0,7,0,0,0,0,0,0,0,0,0,0,0,0,0,0,0,0,0,0,0,0,0,0,0,0,0,0,0,0,0,0,0,0,0,0,0,0,0,0,0,0,0,0,7,7,7,7,7,7,7,7,
7,7,0,0,0,0,0,0,0,0,0,0,0,0,0,0,0,0,0,0,0,0,0,0,0,0,0,0,0,0,0,0,0,0,0,0,0,7,7,7,0,0,0,0,0,0,0,0,0,0,0,0,0,0,0,0,0,0,0,0,0,0,0,0,0,0,0,0,0,0,0,0,0,0,0,0,0,0,0,0,0,0,0,0,0,0,0,0,0,0,0,0,0,7,7,7,7,7,7,7,7,
7,7,0,0,0,0,0,0,0,0,0,0,0,0,0,0,0,0,0,0,0,0,0,0,0,0,0,0,0,0,0,0,0,0,0,0,0,7,7,7,0,0,0,0,0,0,0,0,0,0,0,0,0,0,0,0,0,0,0,0,0,0,0,0,0,0,0,0,0,0,0,0,0,0,0,0,0,0,0,0,0,0,0,0,0,0,0,0,0,0,0,0,0,7,7,7,7,7,7,7,7,
7,7,0,0,0,0,0,0,0,0,0,0,0,0,0,0,0,0,0,0,0,0,0,0,0,0,0,0,0,0,0,0,0,0,0,0,0,7,7,7,0,0,0,0,0,0,0,0,0,0,0,0,0,0,7,7,7,7,7,7,7,7,7,7,7,7,7,7,7,7,7,7,0,0,0,0,0,0,0,0,0,0,0,0,0,0,0,0,0,0,0,0,0,7,7,7,7,7,7,7,7,
7,7,7,7,7,7,7,7,7,7,7,7,7,7,7,7,7,7,7,7,0,0,0,0,0,0,0,0,0,0,0,0,0,0,0,0,0,7,7,7,0,0,0,0,0,0,0,0,0,0,0,0,0,0,7,7,7,7,7,7,7,7,7,7,7,7,7,7,7,7,7,7,0,0,0,0,0,0,0,0,0,0,0,0,0,0,0,0,0,0,0,0,0,7,7,7,7,7,7,7,7,
7,7,7,7,7,7,7,7,7,7,7,7,7,7,7,7,7,7,7,7,0,0,0,0,0,0,0,0,0,0,0,0,0,0,0,0,0,7,7,7,0,0,0,0,0,0,0,0,0,0,0,0,0,0,7,7,7,7,7,7,7,7,7,7,7,7,7,7,7,7,7,7,0,0,0,0,0,0,0,0,0,0,0,0,0,0,0,0,0,0,0,0,0,7,7,7,7,7,7,7,7
</data>
 </layer>
 <objectgroup id="10" name="weightedPlatforms">
  <object id="285" gid="69" x="1600" y="576" width="192" height="64">
   <properties>
    <property name="genre" value="jazz"/>
    <property name="num" type="int" value="0"/>
    <property name="speed" type="int" value="2"/>
   </properties>
  </object>
  <object id="286" gid="74" x="1600" y="1024" width="192" height="64">
   <properties>
    <property name="genre" value="synth"/>
    <property name="num" type="int" value="0"/>
    <property name="speed" type="int" value="2"/>
   </properties>
  </object>
  <object id="293" gid="74" x="2560" y="1024" width="192" height="64">
   <properties>
    <property name="genre" value="synth"/>
    <property name="num" type="int" value="1"/>
    <property name="speed" type="int" value="2"/>
   </properties>
  </object>
  <object id="294" gid="69" x="2560" y="448" width="192" height="64">
   <properties>
    <property name="genre" value="jazz"/>
    <property name="num" type="int" value="1"/>
    <property name="speed" type="int" value="2"/>
   </properties>
  </object>
  <object id="348" gid="69" x="5312" y="576" width="192" height="64">
   <properties>
    <property name="genre" value="jazz"/>
    <property name="num" type="int" value="2"/>
    <property name="speed" type="int" value="2"/>
   </properties>
  </object>
  <object id="349" gid="74" x="5312" y="960" width="192" height="64">
   <properties>
    <property name="genre" value="synth"/>
    <property name="num" type="int" value="2"/>
    <property name="speed" type="int" value="2"/>
   </properties>
  </object>
 </objectgroup>
 <objectgroup id="16" name="movingPlatforms">
  <object id="317" gid="70" x="1347" y="831" width="192" height="64">
   <properties>
    <property name="num" type="int" value="0"/>
    <property name="pos" type="int" value="0"/>
    <property name="speed" type="int" value="2"/>
    <property name="totalPos" type="int" value="2"/>
   </properties>
  </object>
  <object id="318" gid="70" x="1344" y="1087" width="192" height="64">
   <properties>
    <property name="num" type="int" value="0"/>
    <property name="pos" type="int" value="1"/>
    <property name="speed" type="int" value="2"/>
    <property name="totalPos" type="int" value="2"/>
   </properties>
  </object>
  <object id="319" gid="70" x="4672" y="960" width="192" height="64">
   <properties>
    <property name="num" type="int" value="1"/>
    <property name="pos" type="int" value="0"/>
    <property name="speed" type="int" value="2"/>
    <property name="totalPos" type="int" value="2"/>
   </properties>
  </object>
  <object id="320" gid="70" x="5120" y="960" width="192" height="64">
   <properties>
    <property name="num" type="int" value="1"/>
    <property name="pos" type="int" value="1"/>
    <property name="speed" type="int" value="2"/>
    <property name="totalPos" type="int" value="2"/>
   </properties>
  </object>
 </objectgroup>
 <objectgroup id="13" name="platforms">
  <object id="323" gid="78" x="1536" y="1088" width="128" height="64">
   <properties>
    <property name="align" value="mid"/>
   </properties>
  </object>
  <object id="324" gid="79" x="1664" y="1088" width="128" height="64">
   <properties>
    <property name="align" value="right"/>
   </properties>
  </object>
  <object id="325" gid="77" x="1792" y="576" width="128" height="64">
   <properties>
    <property name="align" value="left"/>
   </properties>
  </object>
  <object id="331" gid="78" x="1920" y="576" width="128" height="64">
   <properties>
    <property name="align" value="mid"/>
   </properties>
  </object>
  <object id="332" gid="78" x="2048" y="576" width="128" height="64">
   <properties>
    <property name="align" value="mid"/>
   </properties>
  </object>
  <object id="333" gid="78" x="2176" y="576" width="128" height="64">
   <properties>
    <property name="align" value="mid"/>
   </properties>
  </object>
  <object id="334" gid="78" x="2304" y="576" width="128" height="64">
   <properties>
    <property name="align" value="mid"/>
   </properties>
  </object>
  <object id="335" gid="79" x="2432" y="576" width="128" height="64">
   <properties>
    <property name="align" value="right"/>
   </properties>
  </object>
  <object id="336" gid="77" x="2752" y="640" width="128" height="64">
   <properties>
    <property name="align" value="left"/>
   </properties>
  </object>
  <object id="337" gid="78" x="2880" y="640" width="128" height="64">
   <properties>
    <property name="align" value="mid"/>
   </properties>
  </object>
  <object id="338" gid="78" x="3008" y="640" width="128" height="64">
   <properties>
    <property name="align" value="mid"/>
   </properties>
  </object>
  <object id="339" gid="79" x="3136" y="640" width="128" height="64">
   <properties>
    <property name="align" value="right"/>
   </properties>
  </object>
  <object id="340" gid="77" x="5696" y="960" width="128" height="64">
   <properties>
    <property name="align" value="left"/>
   </properties>
  </object>
  <object id="342" gid="79" x="5824" y="960" width="128" height="64">
   <properties>
    <property name="align" value="mid"/>
   </properties>
  </object>
  <object id="424" gid="77" x="5504" y="576" width="128" height="64">
   <properties>
    <property name="align" value="left"/>
   </properties>
  </object>
  <object id="425" gid="79" x="5760" y="576" width="128" height="64">
   <properties>
    <property name="align" value="mid"/>
   </properties>
  </object>
  <object id="426" gid="78" x="5632" y="576" width="128" height="64">
   <properties>
    <property name="align" value="mid"/>
   </properties>
  </object>
  <object id="447" gid="77" x="2752" y="1024" width="128" height="64">
   <properties>
    <property name="align" value="left"/>
   </properties>
  </object>
  <object id="448" gid="78" x="2880" y="1024" width="128" height="64">
   <properties>
    <property name="align" value="mid"/>
   </properties>
  </object>
  <object id="449" gid="78" x="3008" y="1024" width="128" height="64">
   <properties>
    <property name="align" value="mid"/>
   </properties>
  </object>
  <object id="450" gid="79" x="3136" y="1024" width="128" height="64">
   <properties>
    <property name="align" value="right"/>
   </properties>
  </object>
 </objectgroup>
 <objectgroup id="7" name="enemies">
  <object id="271" type="beehive" gid="17" x="3008" y="832" width="224" height="224"/>
  <object id="475" type="hedgehog" gid="9" x="2112" y="512" width="173" height="200">
   <properties>
    <property name="beatList" value="1234"/>
    <property name="rollingDistance" type="int" value="3"/>
   </properties>
  </object>
<<<<<<< HEAD
  <object id="476" type="bear" gid="2147483657" x="2944" y="576" width="173" height="200"/>
  <object id="477" type="bear" gid="2147483657" x="5760" y="896" width="173" height="200"/>
=======
  <object id="271" type="beehive" gid="17" x="3008" y="832" width="224" height="224">
   <properties>
    <property name="beatList" value=""/>
   </properties>
  </object>
  <object id="315" type="bear" gid="9" x="2880" y="576" width="256" height="181">
   <properties>
    <property name="beatList" value="1234"/>
   </properties>
  </object>
  <object id="423" type="bear" gid="9" x="5696" y="896" width="256" height="181">
   <properties>
    <property name="beatList" value="7"/>
   </properties>
  </object>
>>>>>>> e92eef35
 </objectgroup>
 <objectgroup id="8" name="checkpoints">
  <object id="40" gid="8" x="3456" y="896" width="128" height="130">
   <properties>
    <property name="num" type="int" value="2"/>
   </properties>
  </object>
  <object id="359" gid="8" x="192" y="960" width="128" height="130">
   <properties>
    <property name="num" type="int" value="0"/>
   </properties>
  </object>
  <object id="365" gid="8" x="2432" y="512" width="128" height="130">
   <properties>
    <property name="num" type="int" value="1"/>
   </properties>
  </object>
 </objectgroup>
 <objectgroup id="6" name="player">
  <object id="2" name="player" gid="3" x="128" y="960" width="75" height="142"/>
 </objectgroup>
 <objectgroup id="9" name="goal">
  <object id="410" gid="13" x="6080" y="576" width="128" height="130"/>
 </objectgroup>
<<<<<<< HEAD
 <objectgroup id="12" name="foregroundArt" class="bigwire">
=======
 <objectgroup id="19" name="hangingArt">
  <object id="156" type="light" gid="27" x="704" y="480" width="192" height="192"/>
  <object id="394" type="light" gid="27" x="384" y="480" width="192" height="192"/>
  <object id="157" type="light" gid="27" x="2688" y="224" width="192" height="192"/>
  <object id="422" type="light" gid="27" x="2112" y="224" width="192" height="192"/>
  <object id="81" type="light" gid="27" x="3392" y="800" width="192" height="192"/>
  <object id="428" type="wires1" gid="51" x="512" y="448" width="875" height="128"/>
  <object id="431" type="wires1" gid="51" x="3520" y="768" width="875" height="128"/>
  <object id="440" type="wires2" gid="55" x="1408" y="192" width="875" height="128"/>
  <object id="442" type="wires2" gid="55" x="5184" y="192" width="875" height="128"/>
  <object id="443" type="bigwire" gid="56" x="2432" y="256" width="895" height="256"/>
  <object id="444" type="bigwire" gid="56" x="4608" y="256" width="895" height="256"/>
 </objectgroup>
 <objectgroup id="12" name="foregroundArt" class="bigwire" visible="0">
>>>>>>> e92eef35
  <object id="72" type="dolpod1" gid="20" x="256" y="960" width="256" height="256"/>
  <object id="73" type="dolpod2" gid="21" x="1024" y="960" width="256" height="256"/>
  <object id="86" type="wolfpod1" gid="34" x="768" y="960" width="256" height="256"/>
  <object id="90" type="octpod1" gid="28" x="512" y="960" width="256" height="256"/>
  <object id="156" type="light" gid="27" x="1152" y="512" width="192" height="192"/>
  <object id="394" type="light" gid="27" x="640" y="512" width="192" height="192"/>
  <object id="157" type="light" gid="27" x="2944" y="256" width="192" height="192"/>
  <object id="422" type="light" gid="27" x="2432" y="256" width="192" height="192"/>
  <object id="81" type="light" gid="27" x="3456" y="832" width="192" height="192"/>
  <object id="428" type="wires1" gid="51" x="512" y="448" width="875" height="128"/>
  <object id="431" type="wires1" gid="51" x="3520" y="768" width="875" height="128"/>
  <object id="440" type="wires2" gid="55" x="1408" y="192" width="875" height="128"/>
  <object id="442" type="wires2" gid="55" x="5184" y="192" width="875" height="128"/>
  <object id="474" type="bigpipe" gid="39" x="3136" y="1088" width="1024" height="1024"/>
 </objectgroup>
</map><|MERGE_RESOLUTION|>--- conflicted
+++ resolved
@@ -243,10 +243,6 @@
     <property name="rollingDistance" type="int" value="3"/>
    </properties>
   </object>
-<<<<<<< HEAD
-  <object id="476" type="bear" gid="2147483657" x="2944" y="576" width="173" height="200"/>
-  <object id="477" type="bear" gid="2147483657" x="5760" y="896" width="173" height="200"/>
-=======
   <object id="271" type="beehive" gid="17" x="3008" y="832" width="224" height="224">
    <properties>
     <property name="beatList" value=""/>
@@ -262,7 +258,6 @@
     <property name="beatList" value="7"/>
    </properties>
   </object>
->>>>>>> e92eef35
  </objectgroup>
  <objectgroup id="8" name="checkpoints">
   <object id="40" gid="8" x="3456" y="896" width="128" height="130">
@@ -287,24 +282,7 @@
  <objectgroup id="9" name="goal">
   <object id="410" gid="13" x="6080" y="576" width="128" height="130"/>
  </objectgroup>
-<<<<<<< HEAD
  <objectgroup id="12" name="foregroundArt" class="bigwire">
-=======
- <objectgroup id="19" name="hangingArt">
-  <object id="156" type="light" gid="27" x="704" y="480" width="192" height="192"/>
-  <object id="394" type="light" gid="27" x="384" y="480" width="192" height="192"/>
-  <object id="157" type="light" gid="27" x="2688" y="224" width="192" height="192"/>
-  <object id="422" type="light" gid="27" x="2112" y="224" width="192" height="192"/>
-  <object id="81" type="light" gid="27" x="3392" y="800" width="192" height="192"/>
-  <object id="428" type="wires1" gid="51" x="512" y="448" width="875" height="128"/>
-  <object id="431" type="wires1" gid="51" x="3520" y="768" width="875" height="128"/>
-  <object id="440" type="wires2" gid="55" x="1408" y="192" width="875" height="128"/>
-  <object id="442" type="wires2" gid="55" x="5184" y="192" width="875" height="128"/>
-  <object id="443" type="bigwire" gid="56" x="2432" y="256" width="895" height="256"/>
-  <object id="444" type="bigwire" gid="56" x="4608" y="256" width="895" height="256"/>
- </objectgroup>
- <objectgroup id="12" name="foregroundArt" class="bigwire" visible="0">
->>>>>>> e92eef35
   <object id="72" type="dolpod1" gid="20" x="256" y="960" width="256" height="256"/>
   <object id="73" type="dolpod2" gid="21" x="1024" y="960" width="256" height="256"/>
   <object id="86" type="wolfpod1" gid="34" x="768" y="960" width="256" height="256"/>

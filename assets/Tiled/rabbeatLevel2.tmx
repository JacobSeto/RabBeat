<?xml version="1.0" encoding="UTF-8"?>
<map version="1.10" tiledversion="1.10.2" orientation="orthogonal" renderorder="right-down" width="101" height="17" tilewidth="64" tileheight="64" infinite="0" nextlayerid="20" nextobjectid="472">
 <editorsettings>
  <export target="rabbeatLevelOverlay2.tmj" format="json"/>
 </editorsettings>
 <tileset firstgid="1" source="Images.tsx"/>
 <tileset firstgid="57" source="platforms.tsx"/>
 <objectgroup id="2" name="background">
  <object id="204" gid="48" x="0" y="1088" width="6464" height="1088"/>
 </objectgroup>
 <objectgroup id="18" name="backgroundArt">
  <object id="391" type="bgpod1" gid="18" x="896" y="960" width="256" height="256"/>
  <object id="392" type="bgpod1" gid="18" x="640" y="960" width="256" height="256"/>
  <object id="407" type="bgpipe" gid="38" x="64" y="960" width="320" height="320"/>
  <object id="411" type="bgpipe" gid="38" x="6144" y="576" width="320" height="320"/>
  <object id="82" type="shelf1" gid="29" x="3968" y="896" width="256" height="256"/>
  <object id="84" type="shelf3" gid="31" x="4160" y="896" width="256" height="256"/>
  <object id="91" type="shelf5" gid="33" x="4352" y="896" width="256" height="256"/>
  <object id="182" type="piperightskinny" gid="45" x="3840" y="896" width="320" height="320"/>
  <object id="183" type="pipestraight" gid="46" x="4352" y="896" width="320" height="320"/>
  <object id="184" type="pipestraightskinny" gid="47" x="4224" y="896" width="320" height="320"/>
  <object id="185" type="pipeleftskinny" gid="42" x="3456" y="896" width="320" height="320"/>
  <object id="404" type="pipeposter" gid="43" x="3776" y="896" width="320" height="320"/>
  <object id="181" type="piperight" gid="44" x="5888" y="576" width="320" height="320"/>
  <object id="409" type="pipeleftskinny" gid="42" x="5952" y="576" width="320" height="320"/>
 </objectgroup>
 <layer id="1" name="walls" width="101" height="17">
  <data encoding="csv">
7,7,7,7,7,7,7,7,7,7,7,7,7,7,7,7,7,7,7,7,7,7,7,7,7,7,7,7,7,7,7,7,7,7,7,7,7,7,7,7,7,7,7,7,7,7,7,7,7,7,7,7,7,7,7,7,7,7,7,7,7,7,7,7,7,7,7,7,7,7,7,7,7,7,7,7,7,7,7,7,7,7,7,7,7,7,7,7,7,7,7,7,7,7,7,7,7,7,7,7,7,
7,7,7,7,7,7,7,7,7,7,7,7,7,7,7,7,7,7,7,7,7,7,0,0,0,0,0,0,0,0,0,0,0,0,0,0,0,0,0,0,0,0,0,0,0,0,0,0,0,0,0,0,0,0,7,7,7,7,7,7,7,7,7,7,7,7,7,7,7,7,7,7,0,0,0,0,0,0,0,0,0,0,0,0,0,0,0,0,0,0,0,0,0,0,7,7,7,7,7,7,7,
7,7,7,7,7,7,7,7,7,7,7,7,7,7,7,7,7,7,7,7,7,7,0,0,0,0,0,0,0,0,0,0,0,0,0,0,0,0,0,0,0,0,0,0,0,0,0,0,0,0,0,0,0,0,7,7,7,7,7,7,7,7,7,7,7,7,7,7,7,7,7,7,0,0,0,0,0,0,0,0,0,0,0,0,0,0,0,0,0,0,0,0,0,0,7,7,7,7,7,7,7,
7,7,7,7,7,7,7,7,7,7,7,7,7,7,7,7,7,7,7,7,7,7,0,0,0,0,0,0,0,0,0,0,0,0,0,0,0,0,0,0,0,0,0,0,0,0,0,0,0,0,0,0,0,0,7,7,7,7,7,7,7,7,7,7,7,7,7,7,7,7,7,7,0,0,0,0,0,0,0,0,0,0,0,0,0,0,0,0,0,0,0,0,0,0,7,7,7,7,7,7,7,
7,7,7,7,7,7,7,7,7,7,7,7,7,7,7,7,7,7,7,7,7,7,0,0,0,0,0,0,0,0,0,0,0,0,0,0,0,0,0,0,0,0,0,0,0,0,0,0,0,0,0,0,0,0,7,7,7,7,7,7,7,7,7,7,7,7,7,7,7,7,7,7,0,0,0,0,0,0,0,0,0,0,0,0,0,0,0,0,0,0,0,0,0,0,7,7,7,7,7,7,7,
7,7,7,7,7,7,7,7,0,0,0,0,0,0,0,0,0,0,0,0,0,0,0,0,0,0,0,0,0,0,0,0,0,0,0,0,0,0,0,0,0,0,0,0,0,0,0,0,0,0,0,0,0,0,7,7,7,7,7,7,7,7,7,7,7,7,7,7,7,7,7,7,0,0,0,0,0,0,0,0,0,0,0,0,0,0,0,0,0,0,0,0,0,0,0,0,0,0,0,7,7,
7,7,7,7,7,7,7,7,0,0,0,0,0,0,0,0,0,0,0,0,0,0,0,0,0,0,0,0,0,0,0,0,0,0,0,0,0,0,0,0,0,0,0,0,0,0,0,0,0,0,0,0,0,0,7,7,7,7,7,7,7,7,7,7,7,7,7,7,7,7,7,7,0,0,0,0,0,0,0,0,0,0,0,0,0,0,0,0,0,0,0,0,0,0,0,0,0,0,0,7,7,
7,7,7,7,7,7,7,7,0,0,0,0,0,0,0,0,0,0,0,0,0,0,0,0,0,0,0,0,0,0,0,0,0,0,0,0,0,0,0,0,0,0,0,0,0,0,0,0,0,0,0,0,0,0,7,7,7,7,7,7,7,7,7,7,7,7,7,7,7,7,7,7,0,0,0,0,0,0,0,0,0,0,0,0,0,0,0,0,0,0,0,0,0,0,0,0,0,0,0,7,7,
7,7,7,7,7,7,7,7,0,0,0,0,0,0,0,0,0,0,0,0,0,0,0,0,0,0,0,0,0,0,0,0,0,0,0,0,0,7,7,7,0,0,0,0,0,0,0,0,0,0,0,0,0,0,7,7,7,7,7,7,7,7,7,7,7,7,7,7,7,7,7,7,0,0,0,0,0,0,0,0,0,0,0,0,0,0,0,0,0,0,0,0,0,0,0,0,0,0,0,7,7,
7,7,7,7,7,7,7,7,0,0,0,0,0,0,0,0,0,0,0,0,0,0,0,0,0,0,0,0,0,0,0,0,0,0,0,0,0,7,7,7,0,0,0,0,0,0,0,0,0,0,7,0,0,0,7,7,7,7,7,7,7,7,7,7,7,7,7,7,7,7,7,7,0,0,0,0,0,0,0,0,0,0,0,0,0,0,0,0,0,0,0,0,0,7,7,7,7,7,7,7,7,
7,7,0,0,0,0,0,0,0,0,0,0,0,0,0,0,0,0,0,0,0,0,0,0,0,0,0,0,0,0,0,0,0,0,0,0,0,7,7,7,0,0,0,0,0,0,0,0,0,0,7,0,0,0,0,0,0,0,0,0,0,0,0,0,0,0,0,0,0,0,0,0,0,0,0,0,0,0,0,0,0,0,0,0,0,0,0,0,0,0,0,0,0,7,7,7,7,7,7,7,7,
7,7,0,0,0,0,0,0,0,0,0,0,0,0,0,0,0,0,0,0,0,0,0,0,0,0,0,0,0,0,0,0,0,0,0,0,0,7,7,7,0,0,0,0,0,0,0,0,0,0,7,0,0,0,0,0,0,0,0,0,0,0,0,0,0,0,0,0,0,0,0,0,0,0,0,0,0,0,0,0,0,0,0,0,0,0,0,0,0,0,0,0,0,7,7,7,7,7,7,7,7,
7,7,0,0,0,0,0,0,0,0,0,0,0,0,0,0,0,0,0,0,0,0,0,0,0,0,0,0,0,0,0,0,0,0,0,0,0,7,7,7,0,0,0,0,0,0,0,0,0,0,0,0,0,0,0,0,0,0,0,0,0,0,0,0,0,0,0,0,0,0,0,0,0,0,0,0,0,0,0,0,0,0,0,0,0,0,0,0,0,0,0,0,0,7,7,7,7,7,7,7,7,
7,7,0,0,0,0,0,0,0,0,0,0,0,0,0,0,0,0,0,0,0,0,0,0,0,0,0,0,0,0,0,0,0,0,0,0,0,7,7,7,0,0,0,0,0,0,0,0,0,0,0,0,0,0,0,0,0,0,0,0,0,0,0,0,0,0,0,0,0,0,0,0,0,0,0,0,0,0,0,0,0,0,0,0,0,0,0,0,0,0,0,0,0,7,7,7,7,7,7,7,7,
7,7,0,0,0,0,0,0,0,0,0,0,0,0,0,0,0,0,0,0,0,0,0,0,0,0,0,0,0,0,0,0,0,0,0,0,0,7,7,7,0,0,0,0,0,0,0,0,0,0,0,0,0,0,7,7,7,7,7,7,7,7,7,7,7,7,7,7,7,7,7,7,0,0,0,0,0,0,0,0,0,0,0,0,0,0,0,0,0,0,0,0,0,7,7,7,7,7,7,7,7,
7,7,7,7,7,7,7,7,7,7,7,7,7,7,7,7,7,7,7,7,0,0,0,0,0,0,0,0,0,0,0,0,0,0,0,0,0,7,7,7,0,0,0,0,0,0,0,0,0,0,0,0,0,0,7,7,7,7,7,7,7,7,7,7,7,7,7,7,7,7,7,7,0,0,0,0,0,0,0,0,0,0,0,0,0,0,0,0,0,0,0,0,0,7,7,7,7,7,7,7,7,
7,7,7,7,7,7,7,7,7,7,7,7,7,7,7,7,7,7,7,7,0,0,0,0,0,0,0,0,0,0,0,0,0,0,0,0,0,7,7,7,0,0,0,0,0,0,0,0,0,0,0,0,0,0,7,7,7,7,7,7,7,7,7,7,7,7,7,7,7,7,7,7,0,0,0,0,0,0,0,0,0,0,0,0,0,0,0,0,0,0,0,0,0,7,7,7,7,7,7,7,7
</data>
 </layer>
 <objectgroup id="10" name="weightedPlatforms">
  <object id="285" gid="69" x="1600" y="576" width="192" height="64">
   <properties>
    <property name="genre" value="jazz"/>
    <property name="num" type="int" value="0"/>
    <property name="speed" type="int" value="2"/>
   </properties>
  </object>
  <object id="286" gid="74" x="1600" y="1024" width="192" height="64">
   <properties>
    <property name="genre" value="synth"/>
    <property name="num" type="int" value="0"/>
    <property name="speed" type="int" value="2"/>
   </properties>
  </object>
  <object id="293" gid="74" x="2560" y="1024" width="192" height="64">
   <properties>
    <property name="genre" value="synth"/>
    <property name="num" type="int" value="1"/>
    <property name="speed" type="int" value="2"/>
   </properties>
  </object>
  <object id="294" gid="69" x="2560" y="448" width="192" height="64">
   <properties>
    <property name="genre" value="jazz"/>
    <property name="num" type="int" value="1"/>
    <property name="speed" type="int" value="2"/>
   </properties>
  </object>
  <object id="348" gid="69" x="5312" y="576" width="192" height="64">
   <properties>
    <property name="genre" value="jazz"/>
    <property name="num" type="int" value="2"/>
    <property name="speed" type="int" value="2"/>
   </properties>
  </object>
  <object id="349" gid="74" x="5312" y="960" width="192" height="64">
   <properties>
    <property name="genre" value="synth"/>
    <property name="num" type="int" value="2"/>
    <property name="speed" type="int" value="2"/>
   </properties>
  </object>
 </objectgroup>
 <objectgroup id="16" name="movingPlatforms">
  <object id="317" gid="70" x="3264" y="448" width="192" height="64">
   <properties>
    <property name="num" type="int" value="0"/>
    <property name="pos" type="int" value="0"/>
    <property name="speed" type="int" value="2"/>
    <property name="totalPos" type="int" value="2"/>
   </properties>
  </object>
  <object id="318" gid="70" x="3264" y="1088" width="192" height="64">
   <properties>
    <property name="num" type="int" value="0"/>
    <property name="pos" type="int" value="1"/>
    <property name="speed" type="int" value="2"/>
    <property name="totalPos" type="int" value="2"/>
   </properties>
  </object>
  <object id="319" gid="70" x="4672" y="960" width="192" height="64">
   <properties>
    <property name="num" type="int" value="1"/>
    <property name="pos" type="int" value="0"/>
    <property name="speed" type="int" value="2"/>
    <property name="totalPos" type="int" value="2"/>
   </properties>
  </object>
  <object id="320" gid="70" x="5120" y="960" width="192" height="64">
   <properties>
    <property name="num" type="int" value="1"/>
    <property name="pos" type="int" value="1"/>
    <property name="speed" type="int" value="2"/>
    <property name="totalPos" type="int" value="2"/>
   </properties>
  </object>
 </objectgroup>
 <objectgroup id="13" name="platforms">
  <object id="323" gid="78" x="1280" y="1088" width="128" height="64">
   <properties>
    <property name="align" value="mid"/>
   </properties>
  </object>
  <object id="324" gid="79" x="1408" y="1088" width="128" height="64">
   <properties>
    <property name="align" value="right"/>
   </properties>
  </object>
  <object id="325" gid="77" x="1792" y="576" width="128" height="64">
   <properties>
    <property name="align" value="left"/>
   </properties>
  </object>
  <object id="331" gid="78" x="1920" y="576" width="128" height="64">
   <properties>
    <property name="align" value="mid"/>
   </properties>
  </object>
  <object id="332" gid="78" x="2048" y="576" width="128" height="64">
   <properties>
    <property name="align" value="mid"/>
   </properties>
  </object>
  <object id="333" gid="78" x="2176" y="576" width="128" height="64">
   <properties>
    <property name="align" value="mid"/>
   </properties>
  </object>
  <object id="334" gid="78" x="2304" y="576" width="128" height="64">
   <properties>
    <property name="align" value="mid"/>
   </properties>
  </object>
  <object id="335" gid="79" x="2432" y="576" width="128" height="64">
   <properties>
    <property name="align" value="right"/>
   </properties>
  </object>
  <object id="336" gid="77" x="2752" y="640" width="128" height="64">
   <properties>
    <property name="align" value="left"/>
   </properties>
  </object>
  <object id="337" gid="78" x="2880" y="640" width="128" height="64">
   <properties>
    <property name="align" value="mid"/>
   </properties>
  </object>
  <object id="338" gid="78" x="3008" y="640" width="128" height="64">
   <properties>
    <property name="align" value="mid"/>
   </properties>
  </object>
  <object id="339" gid="79" x="3136" y="640" width="128" height="64">
   <properties>
    <property name="align" value="right"/>
   </properties>
  </object>
  <object id="340" gid="77" x="5696" y="960" width="128" height="64">
   <properties>
    <property name="align" value="left"/>
   </properties>
  </object>
  <object id="342" gid="79" x="5824" y="960" width="128" height="64">
   <properties>
    <property name="align" value="mid"/>
   </properties>
  </object>
  <object id="424" gid="77" x="5504" y="576" width="128" height="64">
   <properties>
    <property name="align" value="left"/>
   </properties>
  </object>
  <object id="425" gid="79" x="5760" y="576" width="128" height="64">
   <properties>
    <property name="align" value="mid"/>
   </properties>
  </object>
  <object id="426" gid="78" x="5632" y="576" width="128" height="64">
   <properties>
    <property name="align" value="mid"/>
   </properties>
  </object>
  <object id="447" gid="77" x="2752" y="1024" width="128" height="64">
   <properties>
    <property name="align" value="left"/>
   </properties>
  </object>
  <object id="448" gid="78" x="2880" y="1024" width="128" height="64">
   <properties>
    <property name="align" value="mid"/>
   </properties>
  </object>
  <object id="449" gid="78" x="3008" y="1024" width="128" height="64">
   <properties>
    <property name="align" value="mid"/>
   </properties>
  </object>
  <object id="450" gid="79" x="3136" y="1024" width="128" height="64">
   <properties>
    <property name="align" value="right"/>
   </properties>
  </object>
<<<<<<< HEAD
  <object id="485" type="laser" gid="80" x="2688" y="256" width="128" height="64"/>
  <object id="486" type="laser" gid="80" x="1024" y="512" width="128" height="64"/>
  <object id="491" type="laser" gid="81" x="576" y="576" width="64" height="128">
   <properties>
    <property name="align" value="vertical"/>
   </properties>
  </object>
=======
>>>>>>> 9052ba06
 </objectgroup>
 <objectgroup id="7" name="enemies">
  <object id="27" type="hedgehog" gid="9" x="2112" y="512" width="256" height="181">
   <properties>
    <property name="rollingDistance" type="int" value="3"/>
   </properties>
  </object>
  <object id="271" type="beehive" gid="17" x="3008" y="832" width="224" height="224"/>
  <object id="315" type="bear" gid="9" x="2880" y="576" width="256" height="181"/>
  <object id="423" type="bear" gid="9" x="5696" y="896" width="256" height="181"/>
 </objectgroup>
 <objectgroup id="8" name="checkpoints">
  <object id="40" gid="8" x="3456" y="896" width="128" height="130">
   <properties>
    <property name="num" type="int" value="2"/>
   </properties>
  </object>
  <object id="359" gid="8" x="192" y="960" width="128" height="130">
   <properties>
    <property name="num" type="int" value="0"/>
   </properties>
  </object>
  <object id="365" gid="8" x="2432" y="512" width="128" height="130">
   <properties>
    <property name="num" type="int" value="1"/>
   </properties>
  </object>
 </objectgroup>
 <objectgroup id="6" name="player">
  <object id="2" name="player" gid="3" x="128" y="960" width="75" height="142"/>
 </objectgroup>
 <objectgroup id="9" name="goal">
  <object id="410" gid="13" x="6080" y="576" width="128" height="130"/>
 </objectgroup>
 <objectgroup id="19" name="hangingArt">
  <object id="156" type="light" gid="27" x="704" y="480" width="192" height="192"/>
  <object id="394" type="light" gid="27" x="384" y="480" width="192" height="192"/>
  <object id="157" type="light" gid="27" x="2688" y="224" width="192" height="192"/>
  <object id="422" type="light" gid="27" x="2112" y="224" width="192" height="192"/>
  <object id="81" type="light" gid="27" x="3392" y="800" width="192" height="192"/>
  <object id="428" type="wires1" gid="51" x="512" y="448" width="875" height="128"/>
  <object id="431" type="wires1" gid="51" x="3520" y="768" width="875" height="128"/>
  <object id="440" type="wires2" gid="55" x="1408" y="192" width="875" height="128"/>
  <object id="442" type="wires2" gid="55" x="5184" y="192" width="875" height="128"/>
  <object id="443" type="bigwire" gid="56" x="2432" y="256" width="895" height="256"/>
  <object id="444" type="bigwire" gid="56" x="4608" y="256" width="895" height="256"/>
 </objectgroup>
 <objectgroup id="12" name="foregroundArt" class="bigwire">
  <object id="73" type="dolpod2" gid="21" x="1024" y="960" width="256" height="256"/>
  <object id="86" type="wolfpod1" gid="34" x="768" y="960" width="256" height="256"/>
  <object id="90" type="octpod1" gid="28" x="512" y="960" width="256" height="256"/>
  <object id="188" type="bigpipe" gid="39" x="3200" y="1088" width="1024" height="1088"/>
 </objectgroup>
</map><|MERGE_RESOLUTION|>--- conflicted
+++ resolved
@@ -229,7 +229,6 @@
     <property name="align" value="right"/>
    </properties>
   </object>
-<<<<<<< HEAD
   <object id="485" type="laser" gid="80" x="2688" y="256" width="128" height="64"/>
   <object id="486" type="laser" gid="80" x="1024" y="512" width="128" height="64"/>
   <object id="491" type="laser" gid="81" x="576" y="576" width="64" height="128">
@@ -237,8 +236,6 @@
     <property name="align" value="vertical"/>
    </properties>
   </object>
-=======
->>>>>>> 9052ba06
  </objectgroup>
  <objectgroup id="7" name="enemies">
   <object id="27" type="hedgehog" gid="9" x="2112" y="512" width="256" height="181">

--- conflicted
+++ resolved
@@ -88,9 +88,8 @@
 
       "ui:pause:volumeBox": "ui/pause/volumeBox.png",
 
-<<<<<<< HEAD
       "ui:blackGradient": "ui/blackGradient.png",
-=======
+
       "ui:unlockedLevels:unlockedLevel1": "ui/unlockedLevels/unlockedLevel1.png",
       "ui:unlockedLevels:unlockedLevel2": "ui/unlockedLevels/unlockedLevel2.png",
       "ui:unlockedLevels:unlockedLevel3": "ui/unlockedLevels/unlockedLevel3.png",
@@ -121,7 +120,7 @@
       "ui:victory:nextLevelText": "ui/victory/nextLevel.png",
       "ui:victory:star": "ui/victory/star.png",
       "ui:victory:victoryLogo": "ui/victory/victoryLogo.png",
->>>>>>> 7f2cc45b
+
 
       "player:synth":  "player/synth.png",
 

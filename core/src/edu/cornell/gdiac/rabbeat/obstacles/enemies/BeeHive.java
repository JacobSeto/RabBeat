--- conflicted
+++ resolved
@@ -52,16 +52,11 @@
     public void makeBee() {
         // TODO: create a bullet using object controller default values. instantiate the
         // copy using gamecontroller
-        
+
         float offset = oc.defaultConstants.get("bullet").getFloat("offset", 0);
         offset *= (isFaceRight() ? 1 : -1);
-<<<<<<< HEAD
-        float radius = oc.bulletTexture.getRegionWidth() / (2.0f * scale.x);
-        BeeProjectile bee = new BeeProjectile(getX() + offset, getY(), radius, beeAttackSynthAnimation);
-=======
         float radius = oc.beeTexture.getRegionWidth() / (5.0f * scale.x);
-        Bee bee = new Bee(getX() + offset, getY(), radius, beeAttackAnimation);
->>>>>>> 73371265
+        Bee bee = new Bee(getX() + offset, getY(), radius, beeAttackSynthAnimation);
 
         bee.setName(getName() + "_bee");
         bee.setDensity(oc.defaultConstants.get("bullet").getFloat("density", 0));

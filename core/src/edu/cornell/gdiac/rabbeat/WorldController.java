/*
 * WorldController.java
 *
 * This is the most important new class in this lab.  This class serves as a combination 
 * of the CollisionController and GameplayController from the previous lab.  There is not 
 * much to do for collisions; Box2d takes care of all of that for us.  This controller 
 * invokes Box2d and then performs any after the fact modifications to the data 
 * (e.g. gameplay).
 *
 * If you study this class, and the contents of the edu.cornell.cs3152.physics.obstacles
 * package, you should be able to understand how the Physics engine works.
 *
 * Author: Walker M. White
 * Based on original PhysicsDemo Lab by Don Holden, 2007
 * LibGDX version, 2/6/2015
 */
package edu.cornell.gdiac.rabbeat;

<<<<<<< HEAD
import edu.cornell.gdiac.rabbeat.obstacle.enemies.BearEnemy;
=======
import edu.cornell.gdiac.rabbeat.obstacle.enemies.Bullet;
>>>>>>> 81a05248
import edu.cornell.gdiac.rabbeat.obstacle.enemies.Enemy;

import edu.cornell.gdiac.rabbeat.obstacle.enemies.SyncedProjectile;
import edu.cornell.gdiac.rabbeat.obstacle.platforms.SyncedPlatform;
import edu.cornell.gdiac.rabbeat.sync.BeatTest;
import edu.cornell.gdiac.rabbeat.sync.BulletSync;
import edu.cornell.gdiac.rabbeat.sync.ISynced;
import edu.cornell.gdiac.rabbeat.sync.SyncController;
import java.util.Iterator;

import com.badlogic.gdx.*;
import com.badlogic.gdx.audio.*;
import com.badlogic.gdx.math.*;
import com.badlogic.gdx.utils.*;
import com.badlogic.gdx.graphics.*;
import com.badlogic.gdx.graphics.g2d.*;
import com.badlogic.gdx.physics.box2d.*;
import edu.cornell.gdiac.assets.AssetDirectory;
import edu.cornell.gdiac.rabbeat.obstacle.platforms.WeightedPlatform;
import edu.cornell.gdiac.util.*;
import edu.cornell.gdiac.rabbeat.obstacle.*;
//import javax.xml.soap.Text;

/**
 * Base class for a world-specific controller.
 *
 *
 * A world has its own objects, assets, and input controller.  Thus this is 
 * really a mini-GameEngine in its own right.  The only thing that it does
 * not do is create a GameCanvas; that is shared with the main application.
 *
 * You will notice that asset loading is not done with static methods this time.  
 * Instance asset loading makes it easier to process our game modes in a loop, which 
 * is much more scalable. However, we still want the assets themselves to be static.
 * This is the purpose of our AssetState variable; it ensures that multiple instances
 * place nicely with the static assets.
 */
public class WorldController implements Screen, ContactListener {

	/** The genre state of the game */
	public Genre genre = Genre.SYNTH;
	/** The Sync object that will sync the world to the beat*/
	public SyncController syncController;

	/** The texture for walls */
	protected TextureRegion blackTile;
	/** The texture for regular platforms */
	protected TextureRegion platformTile;
	/** The texture for weighted platforms */
	protected TextureRegion weightedPlatform;
	/** The texture for bullets */
	protected TextureRegion bullet;
	/** The texture for the exit condition */
	protected TextureRegion goalTile;
	/** The font for giving messages to the player */
	protected BitmapFont displayFont;
	
	/** Exit code for quitting the game */
	public static final int EXIT_QUIT = 0;
    /** How many frames after winning/losing do we continue? */
	public static final int EXIT_COUNT = 120;

	/** The amount of time for a physics engine step. */
	public static final float WORLD_STEP = 1/60.0f;
	/** Number of velocity iterations for the constrain solvers */
	public static final int WORLD_VELOC = 6;
	/** Number of position iterations for the constrain solvers */
	public static final int WORLD_POSIT = 2;
	protected static final float DEFAULT_WIDTH  = 32.0f;
	/** Height of the game world in Box2d units */
	protected static final float DEFAULT_HEIGHT = 18.0f;
	/** The default value of gravity (going down) */
	protected static final float DEFAULT_GRAVITY = -4.9f;
	
	/** Reference to the game canvas */
	protected GameCanvas canvas;
	/** All the objects in the world. */
	protected PooledList<Obstacle> objects  = new PooledList<Obstacle>();
	/** Queue for adding objects */
	protected PooledList<Obstacle> addQueue = new PooledList<Obstacle>();
	/** Listener that will update the player mode when we are done */
	private ScreenListener listener;

	/** The Box2D world */
	protected World world;
	/** The boundary of the world */
	protected Rectangle bounds;
	/** The world scale */
	protected Vector2 scale;

	/** Whether or not this is an active controller */
	private boolean active;
	/** Whether we have completed this level */
	private boolean complete;
	/** Whether we have failed at this world (and need a reset) */
	private boolean failed;
	/** Whether or not debug mode is active */
	private boolean debug;
	/** Countdown active for winning or losing */
	private int countdown;


	/** Textures for rab-beat*/

	private TextureRegion synthDefaultTexture;
	private TextureRegion synthJazzTexture;
	private TextureRegion backgroundTexture;
	private TextureRegion enemyDefaultTexture;

	// TODO: Add sounds and sound id fields here
	/**synth soundtrack of game*/
	private Music synthSoundtrack;
	/** jazz soundtrack of game*/
	private Music jazzSoundtrack;

	private float volume;

	/** The player scale for synth */
	private float playerScale = 3/8f;

	/** The enemy scale for the enemy */
	private float enemyScale = 3/8f;

	// Physics objects for the game
	/** Physics constants for initialization */
	private JsonValue constants;
	/** Reference to the character avatar */
	private static Player avatar;

	/** Reference to the enemy avatar */
	private Enemy enemy;

	/** Reference to the goalDoor (for collision detection) */
	private BoxObstacle goalDoor;
	/** Reference to all the weighted platforms */
	private Array<SyncedPlatform> weightedPlatforms;

	private Array<SyncedProjectile> bullets;

	/** Mark set to handle more sophisticated collision callbacks */
	protected ObjectSet<Fixture> sensorFixtures;

<<<<<<< HEAD
	private static WorldController theController = null;

	public static WorldController getInstance() {
		if (theController == null) {
			theController = new WorldController();
		}
		return theController;
	}

	/** Returns the player object */
	public static Player getPlayer() {
		return avatar;
	}
=======
	protected BulletSync bulletSync = new BulletSync();

>>>>>>> 81a05248

	/**
	 * Returns true if debug mode is active.
	 *
	 * If true, all objects will display their physics bodies.
	 *
	 * @return true if debug mode is active.
	 */
	public boolean isDebug( ) {
		return debug;
	}

	/**
	 * Sets whether debug mode is active.
	 *
	 * If true, all objects will display their physics bodies.
	 *
	 * @param value whether debug mode is active.
	 */
	public void setDebug(boolean value) {
		debug = value;
	}

	/**
	 * Returns true if the level is completed.
	 *
	 * If true, the level will advance after a countdown
	 *
	 * @return true if the level is completed.
	 */
	public boolean isComplete() {
		return complete;
	}

	/**
	 * Sets whether the level is completed.
	 *
	 * If true, the level will advance after a countdown
	 *
	 * @param value whether the level is completed.
	 */
	public void setComplete(boolean value) {
		if (value) {
			countdown = EXIT_COUNT;
		}
		complete = value;
	}

	/**
	 * Returns true if the level is failed.
	 *
	 * If true, the level will reset after a countdown
	 *
	 * @return true if the level is failed.
	 */
	public boolean isFailure( ) {
		return failed;
	}

	/**
	 * Sets whether the level is failed.
	 *
	 * If true, the level will reset after a countdown
	 *
	 * @param value whether the level is failed.
	 */
	public void setFailure(boolean value) {
		if (value) {
			countdown = EXIT_COUNT;
		}
		failed = value;
	}
	
	/**
	 * Returns true if this is the active screen
	 *
	 * @return true if this is the active screen
	 */
	public boolean isActive() {
		return active;
	}

	/**
	 * Returns the canvas associated with this controller
	 *
	 * The canvas is shared across all controllers
	 *
	 * @return the canvas associated with this controller
	 */
	public GameCanvas getCanvas() {
		return canvas;
	}
	
	/**
	 * Sets the canvas associated with this controller
	 *
	 * The canvas is shared across all controllers.  Setting this value will compute
	 * the drawing scale from the canvas size.
	 *
	 * @param canvas the canvas associated with this controller
	 */
	public void setCanvas(GameCanvas canvas) {
		this.canvas = canvas;
		this.scale.x = canvas.getWidth()/bounds.getWidth();
		this.scale.y = canvas.getHeight()/bounds.getHeight();
	}
	
	/**
	 * Creates a new game world with the default values.
	 *
	 * The game world is scaled so that the screen coordinates do not agree
	 * with the Box2d coordinates.  The bounds are in terms of the Box2d
	 * world, not the screen.
	 */
	protected WorldController() {
		this(new Rectangle(0,0,DEFAULT_WIDTH,DEFAULT_HEIGHT), 
			 new Vector2(0,DEFAULT_GRAVITY));
		setDebug(false);
		setComplete(false);
		setFailure(false);
		world.setContactListener(this);
		sensorFixtures = new ObjectSet<Fixture>();
		weightedPlatforms = new Array<>();
		bullets = new Array<>();
		syncController = new SyncController();

	}

	/**
	 * Creates a new game world
	 *
	 * The game world is scaled so that the screen coordinates do not agree
	 * with the Box2d coordinates.  The bounds are in terms of the Box2d
	 * world, not the screen.
	 *
	 * @param bounds	The game bounds in Box2d coordinates
	 * @param gravity	The gravitational force on this Box2d world
	 */
	protected WorldController(Rectangle bounds, Vector2 gravity) {
		world = new World(gravity,false);
		this.bounds = new Rectangle(bounds);
		this.scale = new Vector2(1,1);
		complete = false;
		failed = false;
		debug  = false;
		active = false;
		countdown = -1;
	}
	
	/**
	 * Dispose of all (non-static) resources allocated to this mode.
	 */
	public void dispose() {
		for(Obstacle obj : objects) {
			obj.deactivatePhysics(world);
		}
		objects.clear();
		addQueue.clear();
		world.dispose();
		objects = null;
		addQueue = null;
		bounds = null;
		scale  = null;
		world  = null;
		canvas = null;
	}

	// TODO: Adjust to the correct assets after assets have been added
	/**
	 * Gather the assets for this controller.
	 *
	 * This method extracts the asset variables from the given asset directory. It
	 * should only be called after the asset directory is completed.
	 *
	 * @param directory	Reference to global asset manager.
	 */
	public void gatherAssets(AssetDirectory directory) {
		synthDefaultTexture = new TextureRegion(directory.getEntry("player:synth",Texture.class));
		synthJazzTexture = new TextureRegion(directory.getEntry("player:synth-jazz",Texture.class));

		//set the soundtrack
		setSoundtrack(directory);

		backgroundTexture = new TextureRegion(directory.getEntry("backgrounds:test-bg",Texture.class));
		enemyDefaultTexture = new TextureRegion(directory.getEntry("player:synth",Texture.class)); //CHANGE FOR ENEMY!

		constants = directory.getEntry( "constants", JsonValue.class );

		// Allocate the tiles
		blackTile = new TextureRegion(directory.getEntry( "world:platforms:blackTile", Texture.class ));
		platformTile = new TextureRegion(directory.getEntry( "world:platforms:platformTile", Texture.class ));
		weightedPlatform = new TextureRegion((directory.getEntry("world:platforms:weightedPlatform", Texture.class)));
		bullet = new TextureRegion(directory.getEntry("world:bullet", Texture.class));
		goalTile  = new TextureRegion(directory.getEntry( "world:goal", Texture.class ));
		displayFont = directory.getEntry( "fonts:retro" ,BitmapFont.class);
	}

	/** Sets the synth and jazz soundtrack to the correct tracks.  This function will be significant
	 * if there are multiple different soundtracks for different levels
	 *
	 * @param directory	Reference to global asset manager.
	 * */
	public void setSoundtrack(AssetDirectory directory){
		synthSoundtrack = directory.getEntry("music:synth1", Music.class) ;
		synthSoundtrack.setLooping(true);
		synthSoundtrack.setVolume(1);
		jazzSoundtrack = directory.getEntry("music:jazz1",Music.class);
		jazzSoundtrack.setLooping(true);
		jazzSoundtrack.setVolume(0);
	}

	/**
	 *
	 * Adds a physics object in to the insertion queue.
	 *
	 * Objects on the queue are added just before collision processing.  We do this to 
	 * control object creation.
	 *
	 * param obj The object to add
	 */
	public void addQueuedObject(Obstacle obj) {
		assert inBounds(obj) : "Object is not in bounds";
		addQueue.add(obj);
	}

	/**
	 * Immediately adds the object to the physics world
	 *
	 * param obj The object to add
	 */
	protected void addObject(Obstacle obj) {
		assert inBounds(obj) : "Object is not in bounds";
		objects.add(obj);
		obj.activatePhysics(world);
	}

	/**
	 * Returns true if the object is in bounds.
	 *
	 * This assertion is useful for debugging the physics.
	 *
	 * @param obj The object to check.
	 *
	 * @return true if the object is in bounds.
	 */
	public boolean inBounds(Obstacle obj) {
		boolean horiz = (bounds.x <= obj.getX() && obj.getX() <= bounds.x+bounds.width);
		boolean vert  = (bounds.y <= obj.getY() && obj.getY() <= bounds.y+bounds.height);
		return horiz && vert;
	}

	// TODO: Reset to SYNTH defaults
	/**
	 * Resets the status of the game so that we can play again.
	 *
	 * This method disposes of the world and creates a new one.
	 */
	public void reset() {
		//Default genre is synth
		genre = Genre.SYNTH;
		Vector2 gravity = new Vector2(world.getGravity() );

		for(Obstacle obj : objects) {
			obj.deactivatePhysics(world);
		}
		objects.clear();
		addQueue.clear();
		world.dispose();

		world = new World(gravity,false);
		world.setContactListener(this);
		setComplete(false);
		setFailure(false);
		populateLevel();
	}

	// TODO: Will use level data json to populate
	/**
	 * Lays out the game geography.
	 */
	private void populateLevel() {
		// Add level goal
		float dwidth  = goalTile.getRegionWidth()/scale.x;
		float dheight = goalTile.getRegionHeight()/scale.y;

		JsonValue goal = constants.get("goal");
		JsonValue goalpos = goal.get("pos");
		goalDoor = new BoxObstacle(goalpos.getFloat(0),goalpos.getFloat(1),dwidth,dheight);
		goalDoor.setBodyType(BodyDef.BodyType.StaticBody);
		goalDoor.setDensity(goal.getFloat("density", 0));
		goalDoor.setFriction(goal.getFloat("friction", 0));
		goalDoor.setRestitution(goal.getFloat("restitution", 0));
		goalDoor.setSensor(true);
		goalDoor.setDrawScale(scale);
		goalDoor.setTexture(goalTile);
		goalDoor.setName("goal");
		instantiate(goalDoor);

		String wname = "wall";
		JsonValue walljv = constants.get("walls");
		JsonValue defaults = constants.get("defaults");
		for (int ii = 0; ii < walljv.size; ii++) {
			PolygonObstacle obj;
			obj = new PolygonObstacle(walljv.get(ii).asFloatArray(), 0, 0);
			obj.setBodyType(BodyDef.BodyType.StaticBody);
			obj.setDensity(defaults.getFloat( "density", 0.0f ));
			obj.setFriction(defaults.getFloat( "friction", 0.0f ));
			obj.setRestitution(defaults.getFloat( "restitution", 0.0f ));
			obj.setDrawScale(scale);
			obj.setTexture(blackTile);
			obj.setName(wname+ii);
			instantiate(obj);
		}

		String pname = "platform";
		JsonValue platjv = constants.get("platforms");
		for (int ii = 0; ii < platjv.size; ii++) {
			PolygonObstacle obj;
			obj = new PolygonObstacle(platjv.get(ii).asFloatArray(), 0, 0);
			obj.setBodyType(BodyDef.BodyType.StaticBody);
			obj.setDensity(defaults.getFloat( "density", 0.0f ));
			obj.setFriction(defaults.getFloat( "friction", 0.0f ));
			obj.setRestitution(defaults.getFloat( "restitution", 0.0f ));
			obj.setDrawScale(scale);
			obj.setTexture(platformTile);
			obj.setName(pname+ii);
			instantiate(obj);
		}

		String wpname = "wplatform";
		JsonValue wplatjv = constants.get("wplatforms");
		for (int ii = 0; ii < wplatjv.size; ii++) {
			JsonValue currentWP = wplatjv.get(ii);
			WeightedPlatform obj;
			obj = new WeightedPlatform(currentWP.get("pos").asFloatArray(), currentWP.get("synthPos").asFloatArray(),
					currentWP.get("jazzPos").asFloatArray());
			obj.setBodyType(BodyDef.BodyType.StaticBody);
			obj.setDensity(defaults.getFloat("density", 0.0f));
			obj.setFriction(defaults.getFloat("friction", 0.0f));
			obj.setRestitution(defaults.getFloat("restitution", 0.0f));
			obj.setDrawScale(scale);
			obj.setTexture(weightedPlatform);
			obj.setName(wpname + ii);
			instantiate(obj);
			weightedPlatforms.add(obj);
		}

		//world starts with Synth gravity
		world.setGravity( new Vector2(0,constants.get("genre_gravity").getFloat("synth",0)) );

		// Create bunny
		dwidth  = synthDefaultTexture.getRegionWidth()/scale.x;
		dheight = synthDefaultTexture.getRegionHeight()/scale.y;
		avatar = new Player(constants.get("bunny"), dwidth*playerScale, dheight*playerScale, playerScale);
		avatar.setDrawScale(scale);
		avatar.setTexture(synthDefaultTexture);
		instantiate(avatar);


		//TODO: Load enemies
		dwidth  = enemyDefaultTexture.getRegionWidth()/scale.x;
		dheight = enemyDefaultTexture.getRegionHeight()/scale.y;
<<<<<<< HEAD
		enemy = new BearEnemy(constants.get("enemy"), dwidth*enemyScale, dheight*enemyScale, enemyScale, false);
		enemy.setDrawScale(scale);
		enemy.setTexture(enemyDefaultTexture);
		instantiate(enemy);

		volume = constants.getFloat("volume", 1.0f);

		syncController.addSync(new BeatTest());
		syncController.setSync(synthSoundtrack, jazzSoundtrack);
		//TODO: soundtrack play should be controller by soundController
		synthSoundtrack.play();
=======
		enemy = new Enemy(constants.get("enemy"), dwidth*enemyScale, dheight*enemyScale, enemyScale, false);
		enemy.setDrawScale(scale);
		enemy.setTexture(enemyDefaultTexture);
		addObject(enemy);

		volume = constants.getFloat("volume", 1.0f);

		//set up music syncing
		//TODO: Add all synced objects into the Array
		Array<ISynced> s = new Array<>();
		//Test code for SyncController
		BeatTest b = new BeatTest();
		s.add(b);
		s.add(bulletSync);

		syncController.setSync(s, synthSoundtrack, jazzSoundtrack);
>>>>>>> 81a05248
	}

	/**
	 * Returns whether to process the update loop
	 *
	 * At the start of the update loop, we check if it is time
	 * to switch to a new game mode.  If not, the update proceeds
	 * normally.
	 *
	 * @param dt	Number of seconds since last animation frame
	 * 
	 * @return whether to process the update loop
	 */
	public boolean preUpdate(float dt) {
		InputController input = InputController.getInstance();
		input.readInput(bounds, scale);
		if (listener != null) {
			// Toggle debug
			if (input.didDebug()) {
				debug = !debug;
			}

			// Handle resets
			if (input.didReset()) {
				reset();
			}

			// Now it is time to maybe switch screens.
			if (input.didExit()) {
				pause();
				listener.exitScreen(this, EXIT_QUIT);
				return false;
			}
			else if (countdown > 0) {
				countdown--;
			} else if (countdown == 0) {
				if (failed) {
					reset();
				} else if (complete) {
					pause();
					//TODO: Make Win Condition
					System.out.println("You win the game");
					return false;
				}
			}
		}
		if (!isFailure() && avatar.getY() < -1) {
			setFailure(true);
			return false;
		}
		return true;
	}

	// TODO: Update physics based on genre
	private boolean shot = false;
	/**
	 * The core gameplay loop of this world.
	 *
	 * This method contains the specific update code for this mini-game. It does
	 * not handle collisions, as those are managed by the parent class WorldController.
	 * This method is called after input is read, but before collisions are resolved.
	 * The very last thing that it should do is apply forces to the appropriate objects.
	 *
	 * @param dt	Number of seconds since last animation frame
	 */
	public void update(float dt) {
		// Process actions in object model
		avatar.setMovement(InputController.getInstance().getHorizontal() * avatar.getForce());
		avatar.setJumping(InputController.getInstance().didPrimary());
		avatar.applyForce();
		if (bulletSync.getIsBeatOne() && (shot == false))
		{
			removeBullets(bullets);
			Bullet newBullet = enemy.bulletMaker(constants.get("bullet"), bullet, scale, genre);
			addQueuedObject(newBullet);
			bullets.add(newBullet);
			shot = true;
		}
		if (!bulletSync.getIsBeatOne()){
			shot = false;
		}
		if (InputController.getInstance().getSwitchGenre()) {
			switchGenre();
			InputController.getInstance().setSwitchGenre(false);
			updateGenreSwitch();
		}
		syncController.updateBeat();
		enemy.switchState(); //when more enemies will be added, this will be in a for-loop
	}

	public void removeBullet(SyncedProjectile bullet) {
		bullet.markRemoved(true);
		bullets.removeValue(bullet, true);
	}

	public void removeBullets(Array<SyncedProjectile> obs){
		for (int i = 0; i < obs.size; i++){
			obs.get(i).markRemoved(true);
			bullets.removeIndex(i);
		}
	}
	/**
	 * Callback method for the start of a collision
	 *
	 * This method is called when we first get a collision between two objects.  We use
	 * this method to test if it is the "right" kind of collision.  In particular, we
	 * use it to test if we made it to the win door.
	 *
	 * @param contact The two bodies that collided
	 */
	public void beginContact(Contact contact) {
		Fixture fix1 = contact.getFixtureA();
		Fixture fix2 = contact.getFixtureB();

		Body body1 = fix1.getBody();
		Body body2 = fix2.getBody();

		Object fd1 = fix1.getUserData();
		Object fd2 = fix2.getUserData();

		try {
			Obstacle bd1 = (Obstacle)body1.getUserData();
			Obstacle bd2 = (Obstacle)body2.getUserData();

			// Test bullet collision with world
			if (bd1.getName().equals("bullet") && bd2 != enemy) {
				removeBullet((SyncedProjectile) bd1);
			}

			if (bd2.getName().equals("bullet") && bd1 != enemy) {
				removeBullet((SyncedProjectile) bd2);
			}

			// See if we have landed on the ground.
			if ((avatar.getSensorName().equals(fd2) && avatar != bd1) ||
					(avatar.getSensorName().equals(fd1) && avatar != bd2)) {
				avatar.setGrounded(true);
				sensorFixtures.add(avatar == bd1 ? fix2 : fix1); // Could have more than one ground
			}

			// Check for win condition
			if ((bd1 == avatar   && bd2 == goalDoor) ||
					(bd1 == goalDoor && bd2 == avatar)) {
				setComplete(true);
			}
		} catch (Exception e) {
			e.printStackTrace();
		}

	}

	/**
	 * Callback method for the start of a collision
	 *
	 * This method is called when two objects cease to touch.  The main use of this method
	 * is to determine when the character is NOT on the ground.  This is how we prevent
	 * double jumping.
	 */
	public void endContact(Contact contact) {
		Fixture fix1 = contact.getFixtureA();
		Fixture fix2 = contact.getFixtureB();

		Body body1 = fix1.getBody();
		Body body2 = fix2.getBody();

		Object fd1 = fix1.getUserData();
		Object fd2 = fix2.getUserData();

		Object bd1 = body1.getUserData();
		Object bd2 = body2.getUserData();

		if ((avatar.getSensorName().equals(fd2) && avatar != bd1) ||
				(avatar.getSensorName().equals(fd1) && avatar != bd2)) {
			sensorFixtures.remove(avatar == bd1 ? fix2 : fix1);
			if (sensorFixtures.size == 0) {
				avatar.setGrounded(false);
			}
		}
	}

	/** Unused ContactListener method */
	public void postSolve(Contact contact, ContactImpulse impulse) {}
	/** Unused ContactListener method */
	public void preSolve(Contact contact, Manifold oldManifold) {}

	/**
	 * Loop update when the genre switch occurs. Only objects affected by genre switching should
	 * be updated.
	 *
	 */
	public void updateGenreSwitch() {
		//update to Synth
		if (genre == Genre.SYNTH) {
			world.setGravity( new Vector2(0,constants.get("genre_gravity").getFloat("synth",0)) );
			avatar.setMaxSpeed(constants.get("bunny").get("max_speed").getFloat("synth"));
			avatar.setTexture(synthDefaultTexture);
			for (SyncedPlatform platform : weightedPlatforms) {
				platform.genreUpdate(Genre.SYNTH);
			}
			for (SyncedProjectile projectile : bullets) {
				projectile.genreUpdate(Genre.SYNTH);
			}
		}
		//update to Jazz
		else {
			world.setGravity( new Vector2(0,constants.get("genre_gravity").getFloat("jazz",0)) );
			avatar.setMaxSpeed(constants.get("bunny").get("max_speed").getFloat("jazz"));
			avatar.setTexture(synthJazzTexture);
			for (SyncedPlatform platform : weightedPlatforms) {
				platform.genreUpdate(Genre.JAZZ);
			}
			for (SyncedProjectile projectile : bullets) {
				projectile.genreUpdate(Genre.JAZZ);
			}
		}
	}

	/**
	 * Processes physics
	 *
	 * Once the update phase is over, but before we draw, we are ready to handle
	 * physics.  The primary method is the step() method in world.  This implementation
	 * works for all applications and should not need to be overwritten.
	 *
	 * @param dt	Number of seconds since last animation frame
	 */
	public void postUpdate(float dt) {
		// Add any objects created by actions
		while (!addQueue.isEmpty()) {
			instantiate(addQueue.poll());
		}
		
		// Turn the physics engine crank.
		world.step(WORLD_STEP,WORLD_VELOC,WORLD_POSIT);

		// Garbage collect the deleted objects.
		// Note how we use the linked list nodes to delete O(1) in place.
		// This is O(n) without copying.
		Iterator<PooledList<Obstacle>.Entry> iterator = objects.entryIterator();
		while (iterator.hasNext()) {
			PooledList<Obstacle>.Entry entry = iterator.next();
			Obstacle obj = entry.getValue();
			if (obj.isRemoved()) {
				obj.deactivatePhysics(world);
				entry.remove();
			} else {
				// Note that update is called last!
				obj.update(dt);
			}
		}
	}
	
	/**
	 * Draw the physics objects to the canvas
	 *
	 * For simple worlds, this method is enough by itself.  It will need
	 * to be overriden if the world needs fancy backgrounds or the like.
	 *
	 * The method draws all objects in the order that they were added.
	 *
	 * @param dt	Number of seconds since last animation frame
	 */
	public void draw(float dt) {
		canvas.clear();

		// Draw background unscaled.
		canvas.begin();
		canvas.draw(backgroundTexture, Color.WHITE, 0, 0,canvas.getWidth(),canvas.getHeight());
		canvas.end();
		
		canvas.begin();
		for(Obstacle obj : objects) {
			obj.draw(canvas);
		}
		canvas.end();
		
		if (debug) {
			canvas.beginDebug();
			for(Obstacle obj : objects) {
				obj.drawDebug(canvas);
			}
			canvas.endDebug();
		}
		
		// Final message
		if (complete && !failed) {
			displayFont.setColor(Color.YELLOW);
			canvas.begin(); // DO NOT SCALE
			canvas.drawTextCentered("VICTORY!", displayFont, 0.0f);
			canvas.end();
		} else if (failed) {
			displayFont.setColor(Color.RED);
			canvas.begin(); // DO NOT SCALE
			canvas.drawTextCentered("FAILURE!", displayFont, 0.0f);
			canvas.end();
		}
	}

	/**
	 * Method to ensure that a sound asset is only played once.
	 *
	 * Every time you play a sound asset, it makes a new instance of that sound.
	 * If you play the sounds to close together, you will have overlapping copies.
	 * To prevent that, you must stop the sound before you play it again.  That
	 * is the purpose of this method.  It stops the current instance playing (if
	 * any) and then returns the id of the new instance for tracking.
	 *
	 * @param sound		The sound asset to play
	 * @param soundId	The previously playing sound instance
	 *
	 * @return the new sound instance for this asset.
	 */
	public long playSound(Sound sound, long soundId) {
		return playSound( sound, soundId, 1.0f );
	}


	/**
	 * Method to ensure that a sound asset is only played once.
	 *
	 * Every time you play a sound asset, it makes a new instance of that sound.
	 * If you play the sounds to close together, you will have overlapping copies.
	 * To prevent that, you must stop the sound before you play it again.  That
	 * is the purpose of this method.  It stops the current instance playing (if
	 * any) and then returns the id of the new instance for tracking.
	 *
	 * @param sound		The sound asset to play
	 * @param soundId	The previously playing sound instance
	 * @param volume	The sound volume
	 *
	 * @return the new sound instance for this asset.
	 */
	public long playSound(Sound sound, long soundId, float volume) {
		if (soundId != -1) {
			sound.stop( soundId );
		}
		return sound.play(volume);
	}

	/**
	 * Called when the Screen is resized. 
	 *
	 * This can happen at any point during a non-paused state but will never happen 
	 * before a call to show().
	 *
	 * @param width  The new width in pixels
	 * @param height The new height in pixels
	 */
	public void resize(int width, int height) {
		// IGNORE FOR NOW
	}

	/**
	 * Called when the Screen should render itself.
	 *
	 * We defer to the other methods update() and draw().  However, it is VERY important
	 * that we only quit AFTER a draw.
	 *
	 * @param delta Number of seconds since last animation frame
	 */
	public void render(float delta) {
		if (active) {
			if (preUpdate(delta)) {
				update(delta); // This is the one that must be defined.
				postUpdate(delta);
			}
			canvas.updateCamera(avatar);
			draw(delta);
		}
	}

	/**
	 * Called when the Screen is paused.
	 *
	 * We need this method to stop all sounds when we pause.
	 * Pausing happens when we switch game modes.
	 */
	public void pause() {
		// TODO: Stop all sounds here
	}

	/**
	 * Called when the Screen is resumed from a paused state.
	 *
	 * This is usually when it regains focus.
	 */
	public void resume() {
		// TODO Auto-generated method stub
	}
	
	/**
	 * Called when this screen becomes the current screen for a Game.
	 */
	public void show() {
		// Useless if called in outside animation loop
		active = true;
	}

	/**
	 * Called when this screen is no longer the current screen for a Game.
	 */
	public void hide() {
		// Useless if called in outside animation loop
		active = false;
	}

	/**
	 * Sets the ScreenListener for this mode
	 *
	 * The ScreenListener will respond to requests to quit.
	 */
	public void setScreenListener(ScreenListener listener) {
		this.listener = listener;
	}


	/**
	 * Switches the genre depending on what the current genre is.
	 */
	public void switchGenre() {
		switch(genre) {
			case SYNTH:
				genre = Genre.JAZZ;
				System.out.println("Now switching to jazz!");
				break;
			case JAZZ:
				System.out.println("Now switching to synth!");
				genre = Genre.SYNTH;
				break;
		}
	}

	/**Instantiate an object into the world.  If the object is implements {@link ISynced}, add
	 * to the sync
	 * @param  object: The object you are instantiating
	 *
	 * */
	public void instantiate(Obstacle object){
		addObject(object);
		if(object instanceof  ISynced){
			syncController.addSync((ISynced) object);
		}

	}


}<|MERGE_RESOLUTION|>--- conflicted
+++ resolved
@@ -16,11 +16,10 @@
  */
 package edu.cornell.gdiac.rabbeat;
 
-<<<<<<< HEAD
 import edu.cornell.gdiac.rabbeat.obstacle.enemies.BearEnemy;
-=======
+
 import edu.cornell.gdiac.rabbeat.obstacle.enemies.Bullet;
->>>>>>> 81a05248
+
 import edu.cornell.gdiac.rabbeat.obstacle.enemies.Enemy;
 
 import edu.cornell.gdiac.rabbeat.obstacle.enemies.SyncedProjectile;
@@ -163,7 +162,6 @@
 	/** Mark set to handle more sophisticated collision callbacks */
 	protected ObjectSet<Fixture> sensorFixtures;
 
-<<<<<<< HEAD
 	private static WorldController theController = null;
 
 	public static WorldController getInstance() {
@@ -177,10 +175,7 @@
 	public static Player getPlayer() {
 		return avatar;
 	}
-=======
 	protected BulletSync bulletSync = new BulletSync();
-
->>>>>>> 81a05248
 
 	/**
 	 * Returns true if debug mode is active.
@@ -543,7 +538,7 @@
 		//TODO: Load enemies
 		dwidth  = enemyDefaultTexture.getRegionWidth()/scale.x;
 		dheight = enemyDefaultTexture.getRegionHeight()/scale.y;
-<<<<<<< HEAD
+
 		enemy = new BearEnemy(constants.get("enemy"), dwidth*enemyScale, dheight*enemyScale, enemyScale, false);
 		enemy.setDrawScale(scale);
 		enemy.setTexture(enemyDefaultTexture);
@@ -555,24 +550,7 @@
 		syncController.setSync(synthSoundtrack, jazzSoundtrack);
 		//TODO: soundtrack play should be controller by soundController
 		synthSoundtrack.play();
-=======
-		enemy = new Enemy(constants.get("enemy"), dwidth*enemyScale, dheight*enemyScale, enemyScale, false);
-		enemy.setDrawScale(scale);
-		enemy.setTexture(enemyDefaultTexture);
-		addObject(enemy);
-
-		volume = constants.getFloat("volume", 1.0f);
-
-		//set up music syncing
-		//TODO: Add all synced objects into the Array
-		Array<ISynced> s = new Array<>();
-		//Test code for SyncController
-		BeatTest b = new BeatTest();
-		s.add(b);
-		s.add(bulletSync);
-
-		syncController.setSync(s, synthSoundtrack, jazzSoundtrack);
->>>>>>> 81a05248
+
 	}
 
 	/**

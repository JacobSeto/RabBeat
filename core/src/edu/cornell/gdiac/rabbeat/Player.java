/*
 * DudeModel.java
 *
 * You SHOULD NOT need to modify this file.  However, you may learn valuable lessons
 * for the rest of the lab by looking at it.
 *
 * Author: Walker M. White
 * Based on original PhysicsDemo Lab by Don Holden, 2007
 * Updated asset version, 2/6/2021
 */
package edu.cornell.gdiac.rabbeat;

import com.badlogic.gdx.graphics.g2d.TextureRegion;
import com.badlogic.gdx.math.*;
import com.badlogic.gdx.graphics.*;
import com.badlogic.gdx.physics.box2d.*;
import com.badlogic.gdx.graphics.g2d.Animation;

import com.badlogic.gdx.utils.JsonValue;
import edu.cornell.gdiac.rabbeat.obstacles.*;

/**
 * Player avatar for the plaform game.
 *
 * Note that this class returns to static loading.  That is because there are
 * no other subclasses that we might loop through.
 */
public class Player extends CapsuleGameObject implements IGenreObject {
	/** The initializing data (to avoid magic numbers) */
	private final JsonValue data;

	/** The factor to multiply by the input */
	private final float force;
	/** The amount to slow the character down */
	private final float damping;
	/** The maximum character speed */
	private float maxspeed;
	/** speed of player in Synth mode*/
	public float synthSpeed;
	/** speed of player in Jazz mode*/
	public float jazzSpeed;
	/** Identifier to allow us to track the sensor in ContactListener */
	private final String sensorName;
	/** The impulse for the character jump */
	private final float jump_force;
	/** Cooldown (in animation frames) for jumping */
	private final int jumpLimit;
	/** Cooldown (in animation frames) for shooting */
	private final int shotLimit;

	/** The current horizontal movement of the character */
	private float   movement;
	/** Whether the character is facing right */
	private boolean faceRight;
	/** How long until we can jump again */
	private int jumpCooldown;
	/** Whether we are actively walking */
	private boolean isWalking;
	/** Whether we are actively jumping */
	private boolean isJumping;
	/** Whether our feet are on the ground */
	private boolean isGrounded;

	/** The physics shape of this object */
	private PolygonShape sensorShape;
	
	/** Cache for internal force calculations */
	private final Vector2 forceCache = new Vector2();

	// ANIMATION

	/** Holds the genre of the ANIMATION. Doesn't specifically detect genre.*/
	private Genre animationGenre;

	/*TODO: ADD SPECS!*/
	private GameObject bodyCollidedWith;

	/** The synth genre idle animation for the player */
	public Animation<TextureRegion> synthIdleAnimation;
	/** The synth genre walking animation for the player */
	public Animation<TextureRegion> synthWalkAnimation;
	/** The synth genre jumping animation for the player */
	public Animation<TextureRegion> synthJumpAnimation;

	/** The jazz genre idle animation for the player */
	public Animation<TextureRegion> jazzIdleAnimation;
	/** The jazz genre walking animation for the player */
	public Animation<TextureRegion> jazzWalkAnimation;
	/** The jazz genre jumping animation for the player */
	public Animation<TextureRegion> jazzJumpAnimation;

	/** The player's current animation */
	public Animation<TextureRegion> animation;
	/** The elapsed time for animationUpdate */
	private float stateTime = 0;
	/** A flag to check if the player's animation is jumping */
	private boolean animationIsJumping = false;

	/**
	 * Returns left/right movement of this character.
	 * 
	 * This is the result of input times dude force.
	 *
	 * @return left/right movement of this character.
	 */
	public float getMovement() {
		return movement;
	}
	
	/**
	 * Sets left/right movement of this character.
	 * 
	 * This is the result of input times dude force.
	 *
	 * @param value left/right movement of this character.
	 */
	public void setMovement(float value) {
		movement = value; 
		// Change facing if appropriate
		if (movement < 0) {
			faceRight = false;
		} else if (movement > 0) {
			faceRight = true;
		}
	}

	/**
	 * Returns true if the player is actively walking.
	 *
	 * @return true if the player is actively walking.
	 */
	public boolean isWalking() {
		return isWalking;
	}

	/**
	 * Sets whether the player is actively walking.
	 *
	 * @param value whether the player is actively walking.
	 */
	public void setWalking(boolean value) {
		isWalking = value;
	}

	/**
	 * Returns true if the dude is actively jumping.
	 *
	 * @return true if the dude is actively jumping.
	 */
	public boolean isJumping() {
		return isJumping && isGrounded && jumpCooldown <= 0;
	}
	
	/**
	 * Sets whether the dude is actively jumping.
	 *
	 * @param value whether the dude is actively jumping.
	 */
	public void setJumping(boolean value) {
		isJumping = value; 
	}

	/**
	 * Returns true if the dude is on the ground.
	 *
	 * @return true if the dude is on the ground.
	 */
	public boolean isGrounded() {
		return isGrounded;
	}
	
	/**
	 * Sets whether the dude is on the ground.
	 *
	 * @param value whether the dude is on the ground.
	 */
	public void setGrounded(boolean value) {
		isGrounded = value; 
	}

	/**
	 * Returns how much force to apply to get the dude moving
	 *
	 * Multiply this by the input to get the movement value.
	 *
	 * @return how much force to apply to get the dude moving
	 */
	public float getForce() {
		return force;
	}

	/**
	 * Returns ow hard the brakes are applied to get a dude to stop moving
	 *
	 * @return ow hard the brakes are applied to get a dude to stop moving
	 */
	public float getDamping() {
		return damping;
	}
	
	/**
	 * Returns the upper limit on dude left-right movement.  
	 *
	 * This does NOT apply to vertical movement.
	 *
	 * @return the upper limit on dude left-right movement.  
	 */
	public float getMaxSpeed() {
		return maxspeed;
	}

	/**
	 * Sets the max speed of the bunny
	 *
	 */
	public void setMaxSpeed(float newMaxSpeed){
		maxspeed = newMaxSpeed;
	}

	/**
	 * Returns the name of the ground sensor
	 *
	 * This is used by ContactListener
	 *
	 * @return the name of the ground sensor
	 */
	public String getSensorName() { 
		return sensorName;
	}

	/** The scale of the enemy */
	public float playerScale;

	/**
	 * Sets the player's current animation
	 */
	public void setAnimation(Animation<TextureRegion> animation){
		this.animation = animation;
	}

	/**
	 * Returns true if this character is facing right
	 *
	 * @return true if this character is facing right
	 */
	public boolean isFacingRight() {
		return faceRight;
	}

	/** how much the player should be displaced from their current position at any given moment.
	 * Generally called by moving platforms to shift the player so they 'stick' to said platforms
	 * */
	private Vector2 displacement;

	public void setDisplace(Vector2 displace){
		displacement = displace;
	}
	/**
	 * Creates a new dude avatar with the given physics data
	 *
	 * The size is expressed in physics units NOT pixels.  In order for 
	 * drawing to work properly, you MUST set the drawScale. The drawScale 
	 * converts the physics units to pixels.
	 *
	 * @param data  	The physics constants for this dude
	 * @param width		The object width in physics units
	 * @param height	The object width in physics units
	 */
	public Player(JsonValue data, float width, float height, float playerScale1) {
		// The shrink factors fit the image to a tigher hitbox
		super(	data.get("pos").getFloat(0),
				data.get("pos").getFloat(1),
				width*data.get("shrink").getFloat( 0 ),
				height*data.get("shrink").getFloat( 1 ));
        setDensity(data.getFloat("density", 0));
		setFriction(data.getFloat("friction", 0));  /// HE WILL STICK TO WALLS IF YOU FORGET
		setFixedRotation(true);

		playerScale = playerScale1;
		maxspeed = data.get("max_speed").getFloat("synth");

		damping = data.getFloat("damping", 0);
		force = data.getFloat("force", 0);
		jump_force = data.getFloat( "jump_force", 0 );
		jumpLimit = data.getInt( "jump_cool", 0 );
		shotLimit = data.getInt( "shot_cool", 0 );
		displacement = new Vector2(0,0);
		sensorName = "DudeGroundSensor";
		this.data = data;

		// Gameplay attributes
		isWalking = false;
		isGrounded = false;
		isJumping = false;
		faceRight = true;

		animationGenre = Genre.SYNTH;

		jumpCooldown = 0;
		setName("dude");
	}

	/**
	 * Creates the physics Body(s) for this object, adding them to the world.
	 *
	 * This method overrides the base method to keep your ship from spinning.
	 *
	 * @param world Box2D world to store body
	 *
	 * @return true if object allocation succeeded
	 */
	public boolean activatePhysics(World world) {
		// create the box from our superclass
		if (!super.activatePhysics(world)) {
			return false;
		}

		// Ground Sensor
		// -------------
		// We only allow the dude to jump when he's on the ground. 
		// Double jumping is not allowed.
		//
		// To determine whether or not the dude is on the ground, 
		// we create a thin sensor under his feet, which reports 
		// collisions with the world but has no collision response.
		Vector2 sensorCenter = new Vector2(0, -getHeight() / 2);
		FixtureDef sensorDef = new FixtureDef();
		sensorDef.density = data.getFloat("density",0);
		sensorDef.isSensor = true;
		sensorShape = new PolygonShape();
		JsonValue sensorjv = data.get("sensor");
		sensorShape.setAsBox(sensorjv.getFloat("shrink",0)*getWidth()/2.0f,
								 sensorjv.getFloat("height",0), sensorCenter, 0.0f);
		sensorDef.shape = sensorShape;

		// Ground sensor to represent our feet
		Fixture sensorFixture = body.createFixture( sensorDef );
		sensorFixture.setUserData(getSensorName());
		
		return true;
	}
	

	/**
	 * Applies the force to the body of this dude
	 *
	 * This method should be called after the force attribute is set.
	 */
	public void applyForce() {
		if (!isActive()) {
			return;
		}
		
		// Don't want to be moving. Damp out player motion
		if (getMovement() == 0f) {
			forceCache.set(-getDamping()*getVX(),0);
			body.applyForce(forceCache,getPosition(),true);
		}

		if(Math.abs(getMovement() + getVX()) != Math.abs(getMovement()) + Math.abs(getVX())){
			setVX(0);
		}
		forceCache.set(getMovement(),0);
		body.applyForce(forceCache,getPosition(),true);
		// Velocity too high, clamp it
		if (Math.abs(getVX()) >= getMaxSpeed()) {
			setVX(Math.signum(getVX())*getMaxSpeed());
		}


		// Jump!
		if (isJumping()) {
			forceCache.set(0, jump_force);
			body.applyLinearImpulse(forceCache,getPosition(),true);
		}
	}
	
	/**
	 * Updates the object's physics state and animation based on the player's movement state (NOT GAME LOGIC).
	 *
	 * We use this method to reset cooldowns.
	 *
	 * @param dt	Number of seconds since last animation frame
	 */
	public void update(float dt) {
		// Process actions in object model
		setPosition(getPosition().x+ dt*displacement.x, getPosition().y+ dt*displacement.y);

		setWalking(InputController.getInstance().getHorizontal() != 0 && !isJumping);
		setMovement(InputController.getInstance().getHorizontal() * getForce());
		setJumping(InputController.getInstance().didPrimary());
		applyForce();

		// Apply cooldowns
		if (isJumping()) {
			animationIsJumping = true;
			jumpCooldown = jumpLimit;
		} else {
			jumpCooldown = Math.max(0, jumpCooldown - 1);
		}


<<<<<<< HEAD
=======

>>>>>>> e43e3656
		animationUpdate();

		try {
			GameController.getInstance().createJoint(bodyCollidedWith, this);
		} catch (Exception ignored) {}

            animationUpdate();

		stateTime += dt;
		super.update(dt);
	}

	public void setBodyCollidedWith(GameObject bodyCollidedWith) {
		this.bodyCollidedWith = bodyCollidedWith;
	}

	/**
	 * Draws the physics object.
	 *
	 * @param canvas Drawing context
	 */
	public void draw(GameCanvas canvas) {
		float effect = faceRight ? 1.0f : -1.0f;
		TextureRegion currentFrame = animation.getKeyFrame(stateTime, true);
		canvas.draw(currentFrame, Color.WHITE,origin.x,origin.y,getX()*drawScale.x,getY()*drawScale.y,getAngle(),
				playerScale*effect,playerScale);
	}
	
	/**
	 * Draws the outline of the physics body.
	 *
	 * This method can be helpful for understanding issues with collisions.
	 *
	 * @param canvas Drawing context
	 */
	public void drawDebug(GameCanvas canvas) {
		super.drawDebug(canvas);
		canvas.drawPhysics(sensorShape,Color.RED,getX(),getY(),getAngle(),drawScale.x,drawScale.y);
	}

	@Override
	public void genreUpdate(Genre genre) {
		animationGenre = genre;
		if (genre == Genre.SYNTH) {
			maxspeed = synthSpeed;
		}
		else{
			maxspeed = jazzSpeed;
		}
	}

	/**
	 * Updates the animation based on the physics state.
	 */
	private void animationUpdate() {
		if (isJumping) {
			animationIsJumping = true;
			stateTime = 0;
			switch (animationGenre) {
				case SYNTH:
					setAnimation(synthJumpAnimation);
					break;
				case JAZZ:
					setAnimation(jazzJumpAnimation);
					break;
			}
		}

		if (animationIsJumping){
			if (animation.isAnimationFinished(stateTime)) {
				animationIsJumping = false;
			} else{
				return;
			}
		} else if (isWalking()){
			switch (animationGenre){
				case SYNTH:
					setAnimation(synthWalkAnimation);
					break;
				case JAZZ:
					setAnimation(jazzWalkAnimation);
					break;
			}
		} else{
			switch (animationGenre){
				case SYNTH:
					setAnimation(synthIdleAnimation);
					break;
				case JAZZ:
					setAnimation(jazzIdleAnimation);
					break;
			}
		}
	}

}<|MERGE_RESOLUTION|>--- conflicted
+++ resolved
@@ -399,11 +399,6 @@
 			jumpCooldown = Math.max(0, jumpCooldown - 1);
 		}
 
-
-<<<<<<< HEAD
-=======
-
->>>>>>> e43e3656
 		animationUpdate();
 
 		try {

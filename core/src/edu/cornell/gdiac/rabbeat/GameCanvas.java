--- conflicted
+++ resolved
@@ -1160,17 +1160,12 @@
 	 *
 	 * @param player	The player object
 	 */
-<<<<<<< HEAD
-	protected void updateCamera(Player player) {
+	protected void updateCamera(Player player, float worldWidth, float worldHeight) {
 		float SCALE_FROM_WORLD = 32f * 2;
-=======
-	protected void updateCamera(Player player, float worldWidth, float worldHeight) {
-		float SCALE_FROM_WORLD = 32f;
 		float minX = camera.viewportWidth/2;
 		float maxX = worldWidth * SCALE_FROM_WORLD - camera.viewportWidth/2;
 		float minY = camera.viewportHeight/2;
 		float maxY = worldHeight * SCALE_FROM_WORLD - camera.viewportHeight/2;
->>>>>>> e25e00ed
 
 		camera.position.lerp(new Vector3(player.getX() * SCALE_FROM_WORLD - player.getWidth(), 0, 0), CAMERA_SPEED * Gdx.graphics.getDeltaTime());
 		camera.position.set(new Vector2(camera.position.x, player.getY() * SCALE_FROM_WORLD - player.getHeight()), 0);

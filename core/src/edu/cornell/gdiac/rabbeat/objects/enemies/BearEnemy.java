package edu.cornell.gdiac.rabbeat.objects.enemies;

import com.badlogic.gdx.graphics.g2d.TextureRegion;
import com.badlogic.gdx.math.Vector2;
import com.badlogic.gdx.utils.JsonValue;
import edu.cornell.gdiac.rabbeat.GameController;
import edu.cornell.gdiac.rabbeat.Genre;
import edu.cornell.gdiac.rabbeat.ObjectController;
import edu.cornell.gdiac.rabbeat.objects.projectiles.Bullet;
import com.badlogic.gdx.graphics.g2d.Animation;

/**
 * Bear enemy avatar for the platform game.
 * Bears shoot bullets that are synced to the beat.
 */
public class BearEnemy extends Enemy {

    private final float beat = .25f;

    /** The bullet the bear will be shooting */
    public Bullet bullet;

    /** Scale of the world */
    private Vector2 scale = GameController.getInstance().getScale();

    /** Tells whether the bear was facing right or not when they shot */
    private boolean shotDirection;

    /** The idle animation for the bear */
    public Animation<TextureRegion> idleAnimation;
    /** The anticipation animation for the bear */
    public Animation<TextureRegion> antiAnimation;
    /** The attack animation for the bear */
    public Animation<TextureRegion> attackAnimation;

    /**
     * Creates a bear enemy avatar with the given physics data
     *
     * @param data       The physics constants for this enemy
     * @param width      The object width in physics units
     * @param height     The object width in physics units
     * @param startX     The starting x position of the enemy
     * @param startY     The starting y position of the enemy
     * @param enemyScale The scale of the enemy
     * @param faceRight  The direction the enemy is facing in
     * @param beatList   The list of beats that the enemy reacts to
     */
    public BearEnemy(JsonValue data, float startX, float startY, float width, float height, float enemyScale,
            boolean faceRight, int[] beatList, Genre genre) {
        super(data, startX, startY, width, height, enemyScale, faceRight, beatList, genre);
    }

    /**
     * Switches the attack state of the bear depending on the player's position.
     */
    public void switchState() {
//        switch (enemyState) {
//            case IDLE:
//                if (horizontalDistanceBetweenEnemyAndPlayer() < 20) {
//                    enemyState = EnemyState.ATTACKING;
//                }
//                break;
//            case ATTACKING:
//                if (horizontalDistanceBetweenEnemyAndPlayer() > 20) {
//                    enemyState = EnemyState.IDLE;
//                }
//                // TODO: make bear shoot
//                break;
//        }
//        System.out.println(enemyState);
    }

    /** Creates a bullet in front of the bear */
    public void makeBullet() {
        ObjectController oc = GameController.getInstance().objectController;
        float offset = oc.defaultConstants.get("bullet").getFloat("offset", 0);
        offset *= (isFaceRight() ? 1 : -1);
        float radius = (genre == Genre.SYNTH ?
                (oc.bulletTexture.getRegionWidth() / (0.3f * scale.x)) :
                (oc.bulletTexture.getRegionWidth() / (0.24f * scale.x)));
        float width  = oc.bulletTexture.getRegionWidth()*0.1f;
        float height = oc.bulletTexture.getRegionHeight()*0.05f;
        bullet = new Bullet(getX()+offset, getY()+0.1f, width, height,
                oc.defaultConstants.get("bullet").getFloat("synth speed", 0),
                oc.defaultConstants.get("bullet").getFloat("jazz speed", 0), isFaceRight(),
                genre);

        bullet.setDensity(oc.defaultConstants.get("bullet").getFloat("density", 0));
        bullet.setDrawScale(scale);
        //bullet.setTexture(oc.bulletTexture);
        bullet.setGravityScale(0);
        bullet.setAnimation(genre == Genre.SYNTH ? oc.bulletSynthAnimation : oc.bulletJazzAnimation);
        shotDirection = isFaceRight();
        int beatcount;

        // Compute position and velocity
        float speed;
        if (genre == Genre.SYNTH) {
            speed = oc.defaultConstants.get("bullet").getFloat("synth speed", 0);
            beatcount = oc.defaultConstants.get("bullet").getInt("synth bullet time", 0);
        } else {
            speed = oc.defaultConstants.get("bullet").getFloat("jazz speed", 0);
            beatcount = oc.defaultConstants.get("bullet").getInt("jazz bullet time", 0);
        }
        speed *= (isFaceRight() ? 1 : -1);
        bullet.setVX(speed);
        bullet.beatCount = beatcount;
        GameController.getInstance().instantiateQueue(bullet);
    }

    public void beatAction() {
        super.beatAction();
        flipEnemy();
    }

    @Override
    public void Attack() {
        makeBullet();
    }
<<<<<<< HEAD

    /**
     * Updates the animation based on the physics state.
     */
    private void animationUpdate() {
        switch (animationState) {
            case IDLE:
                setAnimation(idleAnimation);
                break;
            case ANTI:
                setAnimation(antiAnimation);
                break;
            case ATTACK:
                setAnimation(attackAnimation);
                break;
        }
    }
=======
>>>>>>> 8f89e9b5
}<|MERGE_RESOLUTION|>--- conflicted
+++ resolved
@@ -117,12 +117,11 @@
     public void Attack() {
         makeBullet();
     }
-<<<<<<< HEAD
 
-    /**
-     * Updates the animation based on the physics state.
-     */
-    private void animationUpdate() {
+    @Override
+    public void updateAnimationFrame() {
+        super.updateAnimationFrame();
+
         switch (animationState) {
             case IDLE:
                 setAnimation(idleAnimation);
@@ -135,6 +134,4 @@
                 break;
         }
     }
-=======
->>>>>>> 8f89e9b5
 }
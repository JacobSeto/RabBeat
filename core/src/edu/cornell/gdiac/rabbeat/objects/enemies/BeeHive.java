package edu.cornell.gdiac.rabbeat.objects.enemies;

import com.badlogic.gdx.graphics.g2d.Animation;
import com.badlogic.gdx.graphics.g2d.TextureRegion;
import com.badlogic.gdx.math.Vector2;
import com.badlogic.gdx.utils.JsonValue;
import edu.cornell.gdiac.rabbeat.GameController;
import edu.cornell.gdiac.rabbeat.Genre;
import edu.cornell.gdiac.rabbeat.ObjectController;
import edu.cornell.gdiac.rabbeat.objects.projectiles.Bee;

public class BeeHive extends Enemy {

    ObjectController oc = GameController.getInstance().objectController;

    /** Scale of the world */
    private Vector2 scale = GameController.getInstance().getScale();

    private float beeBeat;


    /** The idle animation for the beehive */
    public Animation<TextureRegion> idleAnimation;

    /** The attack animation for the bee */
    public Animation<TextureRegion> beeAttackAnimation;
    /**
     * Creates a new bee hive avatar with the given physics data
     *
     * @param data       The JsonValue storing information about the beehive
     * @param startX     The starting x position of the enemy
     * @param startY     The starting y position of the enemy
     * @param width      The object width in physics units
     * @param height     The object width in physics units
     * @param enemyScale The scale of the beehive
     * @param faceRight  The direction the beehive is facing in
     * @param beatList   The list of beats that the enemy reacts to
     */
    public BeeHive(JsonValue data, float startX, float startY, float width, float height, float enemyScale,
            boolean faceRight, int[] beatList, float beet, Genre genre) {
        super(data, startX, startY, width, height, enemyScale, faceRight, beatList, genre);
        enemyState = EnemyState.ATTACKING;
        isFlippable = false;
        beeBeat = beet;
    }

    @Override
    public void switchState() {

    }

    /** Creates a bee in front of the hive */
    public void makeBee() {
        // TODO: create a bullet using object controller default values. instantiate the
        // copy using gamecontroller

        float offset = oc.defaultConstants.get("bullet").getFloat("offset", 0);
        offset *= (isFaceRight() ? 1 : -1);
        float radius = oc.beeTexture.getRegionWidth() / (5.0f * scale.x);
<<<<<<< HEAD
        Bee bee = new Bee(getX() + offset, getY(), radius, GameController.getInstance().genre, isFaceRight(), beeAttackAnimation, beeBeat);

=======
        Bee bee = new Bee(getX() + offset, getY(), radius, genre, isFaceRight(), beeAttackSynthAnimation, beeBeat);
>>>>>>> 8f89e9b5
        bee.setName(getName() + "_bee");
        bee.setDensity(oc.defaultConstants.get("bullet").getFloat("density", 0));
        bee.setDrawScale(scale);

        bee.setSensor(true);
        bee.setTexture(oc.beeTexture);
        bee.setGravityScale(0);

        // Compute position and velocity
        float speed = 2.5f;
        float vSpeed = 4;
        speed *= (isFaceRight() ? 1 : -1);
        bee.setVX(speed);
        bee.setVY(vSpeed);
        GameController.getInstance().instantiateQueue(bee);
    }
    @Override
    public void Attack() {
        makeBee();
    }

<<<<<<< HEAD
    /**
     * Updates the animation based on the physics state.
     */
    private void animationUpdate() {

    }
=======
>>>>>>> 8f89e9b5
}<|MERGE_RESOLUTION|>--- conflicted
+++ resolved
@@ -57,12 +57,8 @@
         float offset = oc.defaultConstants.get("bullet").getFloat("offset", 0);
         offset *= (isFaceRight() ? 1 : -1);
         float radius = oc.beeTexture.getRegionWidth() / (5.0f * scale.x);
-<<<<<<< HEAD
-        Bee bee = new Bee(getX() + offset, getY(), radius, GameController.getInstance().genre, isFaceRight(), beeAttackAnimation, beeBeat);
+        Bee bee = new Bee(getX() + offset, getY(), radius, genre, isFaceRight(), beeAttackAnimation, beeBeat);
 
-=======
-        Bee bee = new Bee(getX() + offset, getY(), radius, genre, isFaceRight(), beeAttackSynthAnimation, beeBeat);
->>>>>>> 8f89e9b5
         bee.setName(getName() + "_bee");
         bee.setDensity(oc.defaultConstants.get("bullet").getFloat("density", 0));
         bee.setDrawScale(scale);
@@ -79,18 +75,9 @@
         bee.setVY(vSpeed);
         GameController.getInstance().instantiateQueue(bee);
     }
+
     @Override
     public void Attack() {
         makeBee();
     }
-
-<<<<<<< HEAD
-    /**
-     * Updates the animation based on the physics state.
-     */
-    private void animationUpdate() {
-
-    }
-=======
->>>>>>> 8f89e9b5
 }
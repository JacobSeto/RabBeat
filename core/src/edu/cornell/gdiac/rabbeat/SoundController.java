--- conflicted
+++ resolved
@@ -30,14 +30,14 @@
     }
 
     public void playMusic() {
-        playMusic(Genre.SYNTH);
-    }
-
-    public void playMusic(Genre genre) {
         synthTrack.setLooping(true);
         jazzTrack.setLooping(true);
         synthTrack.play();
         jazzTrack.play();
+    }
+
+    public void playMusic(Genre genre) {
+        playMusic();
         if (genre == Genre.SYNTH) {
             synthTrack.setVolume(1);
             jazzTrack.setVolume(0);
@@ -55,18 +55,11 @@
     public void setJazzTrack(Music track) { jazzTrack = track;}
 
     public void resetMusic() {
-<<<<<<< HEAD
-        currentGenre = Genre.SYNTH;
-        synthTrack.stop();
-        jazzTrack.stop();
-        playMusic(Genre.SYNTH);
-=======
         synthTrack.setPosition(1/44100f);
         jazzTrack.setPosition(1/44100f);
         synthTrack.setVolume(1);
         jazzTrack.setVolume(0);
         currentGenre = Genre.SYNTH;
->>>>>>> b8afcfb5
         currentlyUpdating = false;
         currentUpdateFrame = 0;
     }

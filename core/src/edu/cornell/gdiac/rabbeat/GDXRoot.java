--- conflicted
+++ resolved
@@ -165,12 +165,9 @@
 			createLevelSelectorScreen();
 			mainMenuMusic.setLooping(true);
 			mainMenuMusic.play();
-<<<<<<< HEAD
 			if (exitCode == GameController.GO_TO_LEVEL_SELECT) {
 				buttonClicked.play();
 			}
-=======
->>>>>>> 1ff0aab9
 		} else if (exitCode == GameController.EXIT_QUIT) {
 			Gdx.app.exit();
 		}

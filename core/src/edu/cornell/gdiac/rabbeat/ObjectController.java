package edu.cornell.gdiac.rabbeat;

import com.badlogic.gdx.Gdx;
import com.badlogic.gdx.graphics.Texture;
import com.badlogic.gdx.graphics.g2d.BitmapFont;
import com.badlogic.gdx.graphics.g2d.TextureRegion;
import com.badlogic.gdx.math.Vector2;
import com.badlogic.gdx.physics.box2d.BodyDef;
import com.badlogic.gdx.utils.Array;
import com.badlogic.gdx.utils.JsonValue;
import com.badlogic.gdx.utils.Queue;
import edu.cornell.gdiac.assets.AssetDirectory;
import edu.cornell.gdiac.rabbeat.obstacles.BoxGameObject;
import edu.cornell.gdiac.rabbeat.obstacles.PolygonGameObject;
import edu.cornell.gdiac.rabbeat.obstacles.enemies.BearEnemy;
import edu.cornell.gdiac.rabbeat.obstacles.enemies.SyncedProjectile;
import edu.cornell.gdiac.rabbeat.obstacles.platforms.MovingPlatform;
import edu.cornell.gdiac.rabbeat.obstacles.platforms.WeightedPlatform;
import edu.cornell.gdiac.rabbeat.sync.Bullet;
import edu.cornell.gdiac.util.Pair;
import com.badlogic.gdx.graphics.g2d.Animation;
import com.badlogic.gdx.graphics.g2d.TextureAtlas;

public class ObjectController {
    /** Physics constants for initialization
     * TODO: constants has some relevant information for game controller and this class does not care
     * */
    public JsonValue constants;
    /** Reference to the character avatar */
    public Player player;


    /** The font for giving messages to the player */
    protected BitmapFont displayFont;

    /** The texture for walls */
    protected TextureRegion blackTile;
    /** The texture for regular platforms */
    protected TextureRegion platformTile;
    /** The texture for end platforms */
    protected TextureRegion endPlatform;
    /** The texture for wire platforms */
    protected TextureRegion wirePlatform;
    /** The texture for radio platforms */
    protected TextureRegion radioPlatform;
    /** The texture for guitar platforms */
    protected TextureRegion guitarPlatform;
    /** The texture for weighted platforms */
    protected TextureRegion weightedPlatform;
    /** The texture for bullets */
    public TextureRegion bulletTexture;
    /** The texture for the exit condition */
    protected TextureRegion goalTile;
    /** The texture for the checkpoint when it is in default stage/has not been reached */
    protected TextureRegion checkpointDefault;
    /** The texture for the checkpoint when it is active has already been reached */
    protected TextureRegion checkpointActive;
    /** The texture for the background*/
    public TextureRegion backgroundTexture;
    /** The texture for the background overlay*/
    public TextureRegion backgroundOverlayTexture;
    private TextureRegion enemyDefaultTexture;

    /** Reference to the goalDoor (for collision detection) */
    public BoxGameObject goalDoor;

    /** Reference to all the checkpoints */
    public Queue<Pair<BoxGameObject, Integer>> checkpoints = new Queue<Pair<BoxGameObject, Integer>>();

    public Array<SyncedProjectile> bullets = new Array<>();

    /** The player scale for synth */
    private float playerScale = 3/8f*2f;

    private TextureRegion synthDefaultTexture;
    private TextureRegion synthJazzTexture;

    //  PLAYER ANIMATIONS

    //  SYNTH
    /** The synth genre idle atlas for the player */
    public TextureAtlas synthIdleAtlas;
    /** The synth genre idle animation for the player */
    public Animation<TextureRegion> synthIdleAnimation;
    /** The synth genre walking atlas for the player */
    public TextureAtlas synthWalkAtlas;
    /** The synth genre walking animation for the player */
    public Animation<TextureRegion> synthWalkAnimation;
    /** The synth genre jumping atlas for the player */
    public TextureAtlas synthJumpAtlas;
    /** The synth genre jumping animation for the player */
    public Animation<TextureRegion> synthJumpAnimation;

    //  JAZZ
    /** The jazz genre idle atlas for the player */
    public TextureAtlas jazzIdleAtlas;
    /** The jazz genre idle animation for the player */
    public Animation<TextureRegion> jazzIdleAnimation;
    /** The jazz genre walking atlas for the player */
    public TextureAtlas jazzWalkAtlas;
    /** The jazz genre walking animation for the player */
    public Animation<TextureRegion> jazzWalkAnimation;
    /** The jazz genre jumping atlas for the player */
    public TextureAtlas jazzJumpAtlas;
    /** The jazz genre jumping animation for the player */
    public Animation<TextureRegion> jazzJumpAnimation;

    //ENEMY ANIMATIONS
    /** The idle atlas for the bear enemy */
    public TextureAtlas bearIdleAtlas;
    /** The idle animation for the bear enemy */
    public Animation<TextureRegion> bearIdleAnimation;

    private float synthSpeed;
    private float jazzSpeed;

    public BearEnemy enemy;

    /** The enemy scale for the enemy */
    private float enemyScale = 3/8f*2;

    private static ObjectController theController = null;

    public static ObjectController getInstance() {
        if (theController == null) {
            theController = new ObjectController();
        }
        return theController;
    }

    public ObjectController(){
        theController = this;
    }



    /**
     * Gather the assets for this controller.
     *
     * This method extracts the asset variables from the given asset directory. It
     * should only be called after the asset directory is completed.
     *
     * @param directory	Reference to global asset manager.
     */
    public void gatherAssets(AssetDirectory directory) {
        backgroundTexture = new TextureRegion(directory.getEntry("backgrounds:test-bg",Texture.class));
        backgroundOverlayTexture = new TextureRegion(directory.getEntry("backgrounds:overlay",Texture.class));
        enemyDefaultTexture = new TextureRegion(directory.getEntry("player:synth",Texture.class)); //CHANGE FOR ENEMY!

        constants = directory.getEntry( "constants", JsonValue.class );
        synthSpeed =  constants.get("bunny").get("max_speed").getFloat("synth");
        jazzSpeed = constants.get("bunny").get("max_speed").getFloat("jazz");
        synthDefaultTexture = new TextureRegion(directory.getEntry("player:synth",Texture.class));
        synthJazzTexture = new TextureRegion(directory.getEntry("player:synth-jazz",Texture.class));

        // Allocating player animations
        //  Synth
        synthIdleAtlas = new TextureAtlas(Gdx.files.internal("player/synthIdle.atlas"));
        synthIdleAnimation = new Animation<TextureRegion>(0.1f, synthIdleAtlas.findRegions("synthIdle"), Animation.PlayMode.LOOP);

        synthWalkAtlas = new TextureAtlas(Gdx.files.internal("player/synthWalk.atlas"));
        synthWalkAnimation = new Animation<TextureRegion>(0.06f, synthWalkAtlas.findRegions("synthWalk"), Animation.PlayMode.LOOP);

        synthJumpAtlas = new TextureAtlas(Gdx.files.internal("player/synthJump.atlas"));
        synthJumpAnimation = new Animation<TextureRegion>(0.08f, synthJumpAtlas.findRegions("synthJump"), Animation.PlayMode.NORMAL);

        //  Jazz
        jazzIdleAtlas = new TextureAtlas(Gdx.files.internal("player/jazzIdle.atlas"));
        jazzIdleAnimation = new Animation<TextureRegion>(0.11f, jazzIdleAtlas.findRegions("jazzIdle"), Animation.PlayMode.LOOP);

        jazzWalkAtlas = new TextureAtlas(Gdx.files.internal("player/jazzWalk.atlas"));
        jazzWalkAnimation = new Animation<TextureRegion>(0.08f, jazzWalkAtlas.findRegions("jazzWalk"), Animation.PlayMode.LOOP);

        jazzJumpAtlas = new TextureAtlas(Gdx.files.internal("player/jazzJump.atlas"));
        jazzJumpAnimation = new Animation<TextureRegion>(0.08f, jazzJumpAtlas.findRegions("jazzJump"), Animation.PlayMode.NORMAL);

        //  Allocating enemy animations
        //  Bear
        bearIdleAtlas = new TextureAtlas(Gdx.files.internal("enemies/bearIdle.atlas"));
        bearIdleAnimation = new Animation<TextureRegion>(0.1f, bearIdleAtlas.findRegions("bearIdle"), Animation.PlayMode.LOOP);

        // Allocate the tiles
        blackTile = new TextureRegion(directory.getEntry( "world:platforms:blackTile", Texture.class ));
        platformTile = new TextureRegion(directory.getEntry( "world:platforms:platform", Texture.class ));
        endPlatform = new TextureRegion(directory.getEntry( "world:platforms:endPlatform", Texture.class ));
        wirePlatform = new TextureRegion(directory.getEntry( "world:platforms:wirePlatform", Texture.class ));
        radioPlatform = new TextureRegion(directory.getEntry( "world:platforms:radioPlatform", Texture.class ));
        guitarPlatform = new TextureRegion(directory.getEntry( "world:platforms:guitarPlatform", Texture.class ));
        weightedPlatform = new TextureRegion((directory.getEntry("world:platforms:weightedPlatform", Texture.class)));
        bulletTexture = new TextureRegion(directory.getEntry("world:bullet", Texture.class));
        goalTile  = new TextureRegion(directory.getEntry( "world:goal", Texture.class ));
        checkpointDefault  = new TextureRegion(directory.getEntry( "checkpoint:checkDefault", Texture.class ));
        checkpointActive  = new TextureRegion(directory.getEntry( "checkpoint:checkActive", Texture.class ));
        displayFont = directory.getEntry( "fonts:retro" ,BitmapFont.class);
    }
    public void populateObjects(Vector2 scale){
        // Repopulate current checkpoints
        float checkpointWidth  = checkpointDefault.getRegionWidth()/scale.x;
        float checkpointHeight = checkpointDefault.getRegionHeight()/scale.y;

        Queue<Pair<BoxGameObject, Integer>> newCheckpoints = new Queue<>();
        System.out.println(checkpoints);
        for (Pair<BoxGameObject, Integer> pair : checkpoints) {
            String cname = "checkpoint";
            JsonValue checkpoint = constants.get("checkpoints").get(pair.snd);
            JsonValue checkpointPos = checkpoint.get("pos");
            BoxGameObject obj = new BoxGameObject(checkpointPos.getFloat(0), checkpointPos.getFloat(1), checkpointWidth, checkpointHeight);
            obj.setBodyType(BodyDef.BodyType.StaticBody);
            obj.setDensity(checkpoint.getFloat("density", 0));
            obj.setFriction(checkpoint.getFloat("friction", 0));
            obj.setRestitution(checkpoint.getFloat("restitution", 0));
            obj.setSensor(true);
            obj.setDrawScale(scale);
            obj.setTexture(checkpointDefault);
            obj.setName(cname + pair.snd);
            GameController.getInstance().instantiate(obj);
            newCheckpoints.addLast(new Pair<>(obj, pair.snd));
        }
        checkpoints.clear();
        checkpoints = newCheckpoints;

        // Add level goal
        float dwidth  = goalTile.getRegionWidth()/scale.x;
        float dheight = goalTile.getRegionHeight()/scale.y;

        JsonValue goal = constants.get("goal");
        JsonValue goalpos = goal.get("pos");
        goalDoor = new BoxGameObject(goalpos.getFloat(0),goalpos.getFloat(1),dwidth,dheight);
        goalDoor.setBodyType(BodyDef.BodyType.StaticBody);
        goalDoor.setDensity(goal.getFloat("density", 0));
        goalDoor.setFriction(goal.getFloat("friction", 0));
        goalDoor.setRestitution(goal.getFloat("restitution", 0));
        goalDoor.setSensor(true);
        goalDoor.setDrawScale(scale);
        goalDoor.setTexture(goalTile);
        goalDoor.setName("goal");
        GameController.getInstance().instantiate(goalDoor);

        String wname = "wall";
        JsonValue walljv = constants.get("walls");
        JsonValue defaults = constants.get("defaults");
        for (int ii = 0; ii < walljv.size; ii++) {
            PolygonGameObject obj;
            obj = new PolygonGameObject(walljv.get(ii).asFloatArray(), 0, 0);
            obj.setBodyType(BodyDef.BodyType.StaticBody);
            obj.setDensity(defaults.getFloat( "density", 0.0f ));
            obj.setFriction(defaults.getFloat( "friction", 0.0f ));
            obj.setRestitution(defaults.getFloat( "restitution", 0.0f ));
            obj.setDrawScale(scale);
            obj.setTexture(blackTile);
            obj.setName(wname+ii);
            GameController.getInstance().instantiate(obj);
        }

<<<<<<< HEAD
        String pname = "platform";
        JsonValue platjv = constants.get("platforms");
        for (int ii = 0; ii < platjv.size; ii++) {
            PolygonGameObject obj;
            obj = new PolygonGameObject(platjv.get(ii).asFloatArray(), 0, 0);
            obj.setBodyType(BodyDef.BodyType.StaticBody);
            obj.setDensity(defaults.getFloat( "density", 0.0f ));
            obj.setFriction(defaults.getFloat( "friction", 0.0f ));
            obj.setRestitution(defaults.getFloat( "restitution", 0.0f ));
            obj.setDrawScale(scale);
            obj.setTexture(platformTile);
            obj.setName(pname+ii);
            GameController.getInstance().instantiate(obj);
        }
        //TODO: implement speed as a variable in json
        /** weighted platform instantiation*/
=======
        createPlatforms(scale, "default");
        createPlatforms(scale, "defaultEnd");
        createPlatforms(scale, "wire");
        createPlatforms(scale, "radio");
        createPlatforms(scale, "guitar");

>>>>>>> 6d317170
        String wpname = "wplatform";
        JsonValue wplatjv = constants.get("wplatforms");
        for (int ii = 0; ii < wplatjv.size; ii++) {
            JsonValue currentWP = wplatjv.get(ii);
            WeightedPlatform obj;
            obj = new WeightedPlatform(currentWP.get("pos").asFloatArray(), currentWP.get("synthPos").asFloatArray(),
                    currentWP.get("jazzPos").asFloatArray(), 1.0f);
            obj.setBodyType(BodyDef.BodyType.StaticBody);
            obj.setDensity(defaults.getFloat("density", 0.0f));
            obj.setFriction(defaults.getFloat("friction", 1.0f));
            obj.setRestitution(defaults.getFloat("restitution", 0.0f));
            obj.setDrawScale(scale);
            obj.setTexture(weightedPlatform);
            obj.setName(wpname + ii);
            GameController.getInstance().instantiate(obj);
        }
        /** moving platform instantiation*/
        String mpname = "mplatform";
        JsonValue mplatjv = constants.get("mplatforms");
        for (int ii = 0; ii < mplatjv.size; ii++) {
            JsonValue currentWP = mplatjv.get(ii);
            MovingPlatform obj;
            obj = new MovingPlatform(currentWP.get("pos").asFloatArray(), currentWP.get("nodes").asFloatArray(),
                    currentWP.getFloat("speed"));
            obj.setBodyType(BodyDef.BodyType.StaticBody);
            obj.setDensity(defaults.getFloat("density", 0.0f));
            obj.setFriction(defaults.getFloat("friction", 10.0f));
            obj.setRestitution(defaults.getFloat("restitution", 0.0f));
            obj.setDrawScale(scale);
            obj.setTexture(weightedPlatform);
            obj.setName(mpname + ii);
<<<<<<< HEAD
            GameController.getInstance().instantiate(obj);
=======
            //GameController.getInstance().instantiate(obj);
>>>>>>> 6d317170
        }

        //TODO: Load enemies
        dwidth  = enemyDefaultTexture.getRegionWidth()/scale.x;
        dheight = enemyDefaultTexture.getRegionHeight()/scale.y;

        String ename = "enemy";
        JsonValue enemiesjv = constants.get("enemies");
        for (int ii = 0; ii < enemiesjv.size; ii++){
            JsonValue currentEnemy = enemiesjv.get(ii);
            BearEnemy obj;
            obj = new BearEnemy(currentEnemy, dwidth*enemyScale,
                    dheight*enemyScale, enemyScale, false, bearIdleAnimation);
            obj.setBodyType(BodyDef.BodyType.StaticBody);
            obj.setDrawScale(scale);
            obj.setTexture(enemyDefaultTexture);
            obj.setName(ename + ii);
            GameController.getInstance().instantiate(obj);
        }

        // Create bunny

        //TODO: Figure out if having 2 refrences for player fields is okay
        dwidth  = synthDefaultTexture.getRegionWidth()/scale.x;
        dheight = synthDefaultTexture.getRegionHeight()/scale.y;
        player = new Player(constants.get("bunny"), dwidth*playerScale, dheight*playerScale, playerScale);
        player.setDrawScale(scale);

        // Set animations: Synth
        player.synthIdleAnimation = synthIdleAnimation;
        player.synthWalkAnimation = synthWalkAnimation;
        player.synthJumpAnimation = synthJumpAnimation;
        // Set animations: Jazz
        player.jazzIdleAnimation =  jazzIdleAnimation;
        player.jazzWalkAnimation = jazzWalkAnimation;
        player.jazzJumpAnimation = jazzJumpAnimation;

        player.setAnimation(synthWalkAnimation);
        player.synthSpeed = synthSpeed;
        player.jazzSpeed = jazzSpeed;
        player.setTexture(synthDefaultTexture);
        GameController.getInstance().instantiate(player);
    }

    /**
     * Create the start tile and checkpoints
     */
    public void createCheckpoints(Vector2 scale) {
        float checkpointWidth  = checkpointDefault.getRegionWidth()/scale.x;
        float checkpointHeight = checkpointDefault.getRegionHeight()/scale.y;

        // Add the start tile as the current spawn point
        JsonValue start = constants.get("start");
        JsonValue startPos = start.get("pos");
        BoxGameObject startTile = new BoxGameObject(startPos.getFloat(0), startPos.getFloat(1), checkpointWidth, checkpointHeight);
        startTile.setBodyType(BodyDef.BodyType.StaticBody);
        startTile.setDensity(start.getFloat("density", 0));
        startTile.setFriction(start.getFloat("friction", 0));
        startTile.setRestitution(start.getFloat("restitution", 0));
        startTile.setSensor(true);
        startTile.setDrawScale(scale);
        startTile.setTexture(checkpointDefault);
        startTile.setName("start");
        GameController.getInstance().instantiate(startTile);
        //set respawn point to position of respawnPoint
        GameController.getInstance().setSpawn(startTile.getPosition());

        // Populate all checkpoints
        for (int i = 0; i < constants.get("checkpoints").size; i++) {
            String cname = "checkpoint";
            JsonValue checkpoint = constants.get("checkpoints").get(i);
            JsonValue checkpointPos = checkpoint.get("pos");
            BoxGameObject obj = new BoxGameObject(checkpointPos.getFloat(0), checkpointPos.getFloat(1), checkpointWidth, checkpointHeight);
            obj.setBodyType(BodyDef.BodyType.StaticBody);
            obj.setDensity(checkpoint.getFloat("density", 0));
            obj.setFriction(checkpoint.getFloat("friction", 0));
            obj.setRestitution(checkpoint.getFloat("restitution", 0));
            obj.setSensor(true);
            obj.setDrawScale(scale);
            obj.setTexture(checkpointDefault);
            obj.setName(cname + i);
            GameController.getInstance().instantiate(obj);
            checkpoints.addLast(new Pair<>(obj, i));
        }
    }

    /**
     * Create a platform using the scale and type given.
     *
     * @param scale The Vector2 draw scale
     * @param type A string, either "default", "defaultEnd", "wire", "radio", "guitar"
     */
    public void createPlatforms(Vector2 scale, String type){
        TextureRegion textureRegion;
        JsonValue platjv;
        switch(type){
            default:
                textureRegion = platformTile;
                platjv = constants.get("platforms").get("platforms");
                break;
            case "defaultEnd":
                textureRegion = endPlatform;
                platjv = constants.get("platforms").get("endPlatforms");
                break;
            case "wire":
                textureRegion = wirePlatform;
                platjv = constants.get("platforms").get("wirePlatforms");
                break;
            case "radio":
                textureRegion = radioPlatform;
                platjv = constants.get("platforms").get("radioPlatforms");
                break;
            case "guitar":
                textureRegion = guitarPlatform;
                platjv = constants.get("platforms").get("guitarPlatforms");
                break;
        }
        String pname = type;
        JsonValue defaults = constants.get("defaults");
        float dwidth  = textureRegion.getRegionWidth()/scale.x;
        float dheight = textureRegion.getRegionHeight()/scale.y;
        for (int ii = 0; ii < platjv.size; ii++) {
            BoxGameObject platform;
            platform = new BoxGameObject(platjv.get(ii).asFloatArray()[0],platjv.get(ii).asFloatArray()[1],dwidth,dheight);
            platform.setBodyType(BodyDef.BodyType.StaticBody);
            platform.setDensity(defaults.getFloat( "density", 0.0f ));
            platform.setFriction(defaults.getFloat( "friction", 0.0f ));
            platform.setRestitution(defaults.getFloat( "restitution", 0.0f ));
            platform.setDrawScale(scale);
            platform.setTexture(textureRegion);
            platform.setName(pname+ii);
            GameController.getInstance().instantiate(platform);
        }
    }

}<|MERGE_RESOLUTION|>--- conflicted
+++ resolved
@@ -252,31 +252,12 @@
             GameController.getInstance().instantiate(obj);
         }
 
-<<<<<<< HEAD
-        String pname = "platform";
-        JsonValue platjv = constants.get("platforms");
-        for (int ii = 0; ii < platjv.size; ii++) {
-            PolygonGameObject obj;
-            obj = new PolygonGameObject(platjv.get(ii).asFloatArray(), 0, 0);
-            obj.setBodyType(BodyDef.BodyType.StaticBody);
-            obj.setDensity(defaults.getFloat( "density", 0.0f ));
-            obj.setFriction(defaults.getFloat( "friction", 0.0f ));
-            obj.setRestitution(defaults.getFloat( "restitution", 0.0f ));
-            obj.setDrawScale(scale);
-            obj.setTexture(platformTile);
-            obj.setName(pname+ii);
-            GameController.getInstance().instantiate(obj);
-        }
-        //TODO: implement speed as a variable in json
-        /** weighted platform instantiation*/
-=======
         createPlatforms(scale, "default");
         createPlatforms(scale, "defaultEnd");
         createPlatforms(scale, "wire");
         createPlatforms(scale, "radio");
         createPlatforms(scale, "guitar");
 
->>>>>>> 6d317170
         String wpname = "wplatform";
         JsonValue wplatjv = constants.get("wplatforms");
         for (int ii = 0; ii < wplatjv.size; ii++) {
@@ -308,11 +289,7 @@
             obj.setDrawScale(scale);
             obj.setTexture(weightedPlatform);
             obj.setName(mpname + ii);
-<<<<<<< HEAD
-            GameController.getInstance().instantiate(obj);
-=======
             //GameController.getInstance().instantiate(obj);
->>>>>>> 6d317170
         }
 
         //TODO: Load enemies

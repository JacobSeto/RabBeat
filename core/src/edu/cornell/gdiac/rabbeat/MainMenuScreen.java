package edu.cornell.gdiac.rabbeat;

import com.badlogic.gdx.Game;
import com.badlogic.gdx.Gdx;
import com.badlogic.gdx.Input.Keys;
import com.badlogic.gdx.Screen;
import com.badlogic.gdx.ScreenAdapter;
import com.badlogic.gdx.audio.Music;
import com.badlogic.gdx.audio.Sound;
import com.badlogic.gdx.graphics.Color;
import com.badlogic.gdx.graphics.GL20;
import com.badlogic.gdx.graphics.Texture;
import com.badlogic.gdx.graphics.g2d.BitmapFont;
import com.badlogic.gdx.graphics.g2d.TextureAtlas;
import com.badlogic.gdx.graphics.g2d.TextureRegion;
import com.badlogic.gdx.scenes.scene2d.InputEvent;
import com.badlogic.gdx.scenes.scene2d.InputListener;
import com.badlogic.gdx.scenes.scene2d.Stage;
import com.badlogic.gdx.scenes.scene2d.ui.Image;
import com.badlogic.gdx.scenes.scene2d.ui.Skin;
import com.badlogic.gdx.scenes.scene2d.ui.TextButton;
import com.badlogic.gdx.scenes.scene2d.utils.ClickListener;
import com.badlogic.gdx.scenes.scene2d.utils.TextureRegionDrawable;
import com.badlogic.gdx.utils.viewport.ScreenViewport;
import edu.cornell.gdiac.rabbeat.GameController;
import edu.cornell.gdiac.rabbeat.LoadingMode;
import edu.cornell.gdiac.rabbeat.ObjectController;
import edu.cornell.gdiac.rabbeat.sync.SyncController;
import edu.cornell.gdiac.util.ScreenListener;
import com.badlogic.gdx.Input;
import com.badlogic.gdx.Preferences;

/** Class that represents the main menu screen for the game
 * Displays a play button, options button, and quit button
 */
public class MainMenuScreen extends ScreenAdapter {
    private Game game;
    private Stage stage;

    private Sound buttonClicked;

    private Sound buttonTransition;

    private ScreenListener listener;

    /** The texture for the select */
    private Texture selectTexture;

    /** String that represents what button the select is behind */
    private String buttonSelected = "play";

    private Image[] musicVolumeBoxes;

    private Image[] sfxVolumeBoxes;

    private Image indicatorStar;

    /** TextButtons that represents the buttons */
    private Image playButton;
    private Image optionsButton;
    private Image quitButton;

    private Image creditsButton;

    private Image volumeLowerImage;

    private Image volumeHigherImage;
    private Image volumeLowerImage2;

    private Image volumeHigherImage2;

    private Image backButton;

    /** Images for the buttons */
    private Image playSelectImage;
    private Image optionsSelectImage;
    private Image quitSelectImage;

    private Image creditsSelectImage;

    private Image creditsScreen;
    private Image musicText;

    private Image sfxText;

    private Image volumeBox;
    private Texture background;
    private Texture blurredBackground;

    private Image backgroundImage;
    private Image blurredBackgroundImage;

    private boolean downPressed;
    private boolean downPrevious;

    private boolean upPressed;
    private boolean upPrevious;

    private boolean enterPressed;
    private boolean enterPrevious;

    private boolean leftPressed;
    private boolean leftPrevious;

    private boolean rightPressed;
    private boolean rightPrevious;

    private boolean oPressed;
    private boolean oPrevious;

    private Music mus;

    private int musPref;
    private int sfxPref;

    private int optMenuSel = 0;

    private static int NUM_OPTS = 2;
    private boolean inOptionsMenu = false;

    private boolean inCredits = false;

    private float sfxVolume;

    public MainMenuScreen(Game game) {
        this.game = game;
        musicVolumeBoxes = new Image[10];
        sfxVolumeBoxes = new Image[10];
    }
    public void setMusic(Music m) {mus = m;}
    public void setButtonClickedSound(Sound s) {buttonClicked = s;}

    public void setButtonTransitionSound(Sound s) {buttonTransition = s;}

    public void setMusicPreference(int vol) {musPref = vol;}

    public void setSFXPreference(int vol) {sfxPref = vol;}
    public void setSFXVolume(float vol) {sfxVolume = vol;}

    /** Displays the button UI for each level and adds a clickListener that detects whether
     * the button has been clicked and takes the player to the desired level
     */
    @Override
    public void show() {
        stage = new Stage(new ScreenViewport());
        Gdx.input.setInputProcessor(stage);

        // Background
        background = GameController.getInstance().objectController.mainMenuBackground;
        TextureRegionDrawable backgroundDrawable = new TextureRegionDrawable(new TextureRegion(background));
        backgroundImage = new Image(backgroundDrawable);
        backgroundImage.setPosition(0, 0);
        stage.addActor(backgroundImage);

        blurredBackground = GameController.getInstance().objectController.blurredBackground;
        TextureRegionDrawable blurredBackgroundDrawable = new TextureRegionDrawable(new TextureRegion(blurredBackground));
        blurredBackgroundImage = new Image(blurredBackgroundDrawable);
        blurredBackgroundImage.setPosition(0, 0);
        blurredBackgroundImage.setScale(0.5f);
        stage.addActor(blurredBackgroundImage);

        Texture playSelectTexture = GameController.getInstance().objectController.playSelect;
        TextureRegionDrawable playSelectDrawable = new TextureRegionDrawable(new TextureRegion(playSelectTexture));
        playSelectImage = new Image(playSelectDrawable);

        Texture optionsSelectTexture = GameController.getInstance().objectController.optionsSelect;
        TextureRegionDrawable optionsSelectDrawable = new TextureRegionDrawable(new TextureRegion(optionsSelectTexture));
        optionsSelectImage = new Image(optionsSelectDrawable);

        Texture quitSelectTexture = GameController.getInstance().objectController.quitSelect;
        TextureRegionDrawable quitSelectDrawable = new TextureRegionDrawable(new TextureRegion(quitSelectTexture));
        quitSelectImage = new Image(quitSelectDrawable);

        Texture creditsSelectTexture = GameController.getInstance().objectController.creditsGlow;
        TextureRegionDrawable creditsSelectDrawable = new TextureRegionDrawable(new TextureRegion(creditsSelectTexture));
        creditsSelectImage = new Image(creditsSelectDrawable);

        TextureRegion star = GameController.getInstance().objectController.indicatorStarTexture;
        TextureRegionDrawable starDrawable = new TextureRegionDrawable(star);
        indicatorStar = new Image(starDrawable);
        indicatorStar.setVisible(false);

        stage.addActor(indicatorStar);

        TextureRegion minusSign = GameController.getInstance().objectController.unhoverLowerSoundTexture;
        TextureRegionDrawable minusDrawable = new TextureRegionDrawable(minusSign);
        volumeLowerImage = new Image(minusDrawable);
        volumeLowerImage.setPosition(560, 375);

        volumeLowerImage.setScale(0.8f);

        stage.addActor(volumeLowerImage);

        TextureRegion plusSign = GameController.getInstance().objectController.unhoverUpSoundTexture;
        TextureRegionDrawable plusDrawable = new TextureRegionDrawable(plusSign);
        volumeHigherImage = new Image(plusDrawable);

        volumeHigherImage.setPosition(1020, 375);

        volumeHigherImage.setScale(0.8f);

        stage.addActor(volumeHigherImage);

        TextureRegion minusSign2 = GameController.getInstance().objectController.unhoverLowerSoundTexture;
        TextureRegionDrawable minusDrawable2 = new TextureRegionDrawable(minusSign);
        volumeLowerImage2 = new Image(minusDrawable2);

        volumeLowerImage2.setPosition(560, 325);

        stage.addActor(volumeLowerImage2);

        volumeLowerImage2.setScale(0.8f);


        TextureRegion plusSign2 = GameController.getInstance().objectController.unhoverUpSoundTexture;
        TextureRegionDrawable plusDrawable2 = new TextureRegionDrawable(plusSign2);
        volumeHigherImage2 = new Image(plusDrawable2);

        volumeHigherImage2.setPosition(1020, 325);

        stage.addActor(volumeHigherImage2);

        volumeHigherImage2.setScale(0.8f);

        volumeLowerImage.setVisible(false);
        volumeLowerImage2.setVisible(false);
        volumeHigherImage.setVisible(false);
        volumeHigherImage2.setVisible(false);

        volumeLowerImage.addListener(new ClickListener() {
            @Override
            public void clicked(InputEvent event, float x, float y) {
                if (musPref > 0) {
                    musicVolumeBoxes[musPref - 1].setVisible(false);
                    musPref--;
                    mus.setVolume(musPref / 10f);
                }
                optMenuSel = 0;
            }
        });

        volumeHigherImage.addListener(new ClickListener() {
            @Override
            public void clicked(InputEvent event, float x, float y) {
                if (musPref < 10) {
                    musPref++;
                    mus.setVolume(musPref / 10f);
                }
                optMenuSel = 0;
            }
        });

        volumeLowerImage2.addListener(new ClickListener() {
            @Override
            public void clicked(InputEvent event, float x, float y) {
                if (sfxPref > 0) {
                    sfxVolumeBoxes[sfxPref - 1].setVisible(false);
                    sfxPref--;
                    sfxVolume = sfxPref;
                    buttonClicked.play(sfxVolume / 10f);
                }
                optMenuSel = 1;
            }
        });

        volumeHigherImage2.addListener(new ClickListener() {
            @Override
            public void clicked(InputEvent event, float x, float y) {
                if (sfxPref < 10) {
                    sfxPref++;
                    sfxVolume = sfxPref;
                    buttonClicked.play(sfxVolume / 10f);
                }
                optMenuSel = 1;
            }
        });

        Texture creditsTexture = GameController.getInstance().objectController.creditsScreen;
        creditsScreen = new Image(creditsTexture);
        creditsScreen.setScale(0.5f);
        creditsScreen.setPosition(0, 0);
        creditsScreen.setVisible(false);
        stage.addActor(creditsScreen);

        Texture backButtonTexture = GameController.getInstance().objectController.levelSelectBackButton;
        backButton = new Image(backButtonTexture);
        backButton.setScale(1.0f);
        backButton.setPosition(27f, background.getHeight() - backButton.getHeight() - 25);
        stage.addActor(backButton);

        backButton.addListener(new ClickListener() {
            @Override
            public void clicked(InputEvent event, float x, float y) {
                inOptionsMenu = false;
                inCredits = false;
                Preferences prefs = Gdx.app.getPreferences("MusicVolume");
                prefs.putInteger("musicVolume", musPref);
                prefs.flush();
                prefs = Gdx.app.getPreferences("SFXVolume");
                prefs.putInteger("sfxVolume", sfxPref);
                prefs.flush();
                sfxVolume = sfxPref;
                buttonClicked.play(sfxVolume / 10f);
            }
        });

        // play button
        Texture playButtonTexture = GameController.getInstance().objectController.playButton;
        TextureRegionDrawable playButtonDrawable = new TextureRegionDrawable(new TextureRegion(playButtonTexture));
        playButton = new Image(playButtonDrawable);

        TextureRegion musictxt = GameController.getInstance().objectController.musicTexture;
        TextureRegionDrawable trd = new TextureRegionDrawable(musictxt);
        musicText = new Image(trd);
        musicText.setScale(0.5f);

        TextureRegion sfxtxt = GameController.getInstance().objectController.SFXTexture;
        TextureRegionDrawable tad = new TextureRegionDrawable(sfxtxt);
        sfxText = new Image(tad);
        sfxText.setScale(0.5f);

        musicText.setVisible(false);
        sfxText.setVisible(false);
        TextureRegion v = GameController.getInstance().objectController.volumeBoxTexture;
        TextureRegionDrawable tdd = new TextureRegionDrawable(v);
        for (int i = 0; i < 10; i++) {
            volumeBox = new Image(tdd);
            volumeBox.setPosition(background.getWidth() / 2 - 30 + 40 * i, 375);
            stage.addActor(volumeBox);
            musicVolumeBoxes[i] = volumeBox;
            volumeBox.setVisible(false);
        }
        for (int i = 0; i < 10; i++) {
            volumeBox = new Image(tdd);
            volumeBox.setPosition(background.getWidth() / 2 - 30 + 40 * i, 325);
            stage.addActor(volumeBox);
            sfxVolumeBoxes[i] = volumeBox;
            volumeBox.setVisible(false);
        }




        playButton.setPosition((float) background.getWidth()/2 - playButton.getWidth()/2, 420);

        /** Listens for when the mouse moves over the button to switch to the hover state  for the play button*/
        playButton.addListener(new InputListener() {
            @Override
            public boolean mouseMoved(InputEvent event, float x, float y) {
                buttonTransition.play(sfxVolume / 10f);
                buttonSelected = "play";
                return true;
            }
        });

        playSelectImage.addListener(new ClickListener() {
            @Override
            public void clicked(InputEvent event, float x, float y) {
                listener.exitScreen(MainMenuScreen.this, GameController.GO_TO_LEVEL_SELECT);
            }
        });

        playSelectImage.setPosition((float) background.getWidth()/2 - playSelectImage.getWidth()/2, playButton.getY()-10);

        stage.addActor(playSelectImage);
        stage.addActor(playButton);

        //options button
        Texture optionsButtonTexture = GameController.getInstance().objectController.optionsButton;
        TextureRegionDrawable optionsButtonDrawable = new TextureRegionDrawable(new TextureRegion(optionsButtonTexture));
        optionsButton = new Image(optionsButtonDrawable);

        optionsButton.setPosition((float) background.getWidth()/2 - optionsButton.getWidth()/2, 365);

        /** Listens for when the mouse moves over the button to switch to the hover state  for the options button*/
        optionsButton.addListener(new InputListener() {
            @Override
            public boolean mouseMoved(InputEvent event, float x, float y) {
                buttonTransition.play(sfxVolume / 10f);
                buttonSelected = "options";
                return true;
            }
        });

        optionsSelectImage.addListener(new ClickListener() {
            @Override
            public void clicked(InputEvent event, float x, float y) {
                //TODO: GO TO OPTIONS SCREEN
                inOptionsMenu = true;
                buttonClicked.play(sfxVolume / 10f);
                Preferences prefs = Gdx.app.getPreferences("MusicVolume");
                musPref = prefs.getInteger("musicVolume", 10);
                prefs = Gdx.app.getPreferences("SFXVolume");
                sfxPref = prefs.getInteger("sfxVolume", 10);
            }
        });

        optionsSelectImage.setPosition((float) background.getWidth()/2 - optionsSelectImage.getWidth()/2, optionsButton.getY()-15);
        stage.addActor(optionsSelectImage);
        stage.addActor(optionsButton);

        //options button
        Texture creditsButtonTexture = GameController.getInstance().objectController.creditsNonGlow;
        TextureRegionDrawable creditsButtonDrawable = new TextureRegionDrawable(new TextureRegion(creditsButtonTexture));
        creditsButton = new Image(creditsButtonDrawable);

        creditsButton.setPosition((float) background.getWidth()/2 - creditsButton.getWidth()/2, 310);

        /** Listens for when the mouse moves over the button to switch to the hover state  for the options button*/
        creditsButton.addListener(new InputListener() {
            @Override
            public boolean mouseMoved(InputEvent event, float x, float y) {
                buttonTransition.play(sfxVolume / 10f);
                buttonSelected = "credits";
                return true;
            }
        });

        creditsSelectImage.addListener(new ClickListener() {
            @Override
            public void clicked(InputEvent event, float x, float y) {
                inCredits = true;
                buttonClicked.play(sfxVolume / 10f);
            }
        });

        creditsSelectImage.setPosition((float) background.getWidth()/2 - creditsSelectImage.getWidth()/2, creditsButton.getY());
        stage.addActor(creditsSelectImage);
        stage.addActor(creditsButton);

        // quit button
        /** The texture for the quit button */
        Texture quitButtonTexture = GameController.getInstance().objectController.quitButton;
        TextureRegionDrawable quitButtonDrawable = new TextureRegionDrawable(new TextureRegion(quitButtonTexture));
        quitButton = new Image(quitButtonDrawable);

        quitButton.setPosition((float) background.getWidth()/2 - quitButton.getWidth()/2, 250);

        /** Listens for when the mouse moves over the button to switch to the hover state  for the options button*/
        quitButton.addListener(new InputListener() {
            @Override
            public boolean mouseMoved(InputEvent event, float x, float y) {
                buttonTransition.play(sfxVolume / 10f);
                buttonSelected = "quit";
                return true;
            }
        });

        quitSelectImage.addListener(new ClickListener() {
            @Override
            public void clicked(InputEvent event, float x, float y) {
                listener.exitScreen(MainMenuScreen.this, GameController.EXIT_QUIT);
            }
        });

        quitSelectImage.setPosition((float) background.getWidth()/2 - quitSelectImage.getWidth()/2, quitButton.getY()-12);

        stage.addActor(quitSelectImage);
        stage.addActor(quitButton);

        // Options Menu
        musicText.setPosition(400, 375);
        sfxText.setPosition(420, 325);

        stage.addActor(musicText);
        stage.addActor(sfxText);

    }

    public void render(float delta) {
        Gdx.gl.glClear(GL20.GL_COLOR_BUFFER_BIT);
        stage.act(Math.min(Gdx.graphics.getDeltaTime(), 1 / 30f));
        stage.draw();

        SyncController syncController = GameController.getInstance().syncController;
        syncController.update(true);
        float pulseScale = syncController.uiSyncPulse.uiPulseScale;

        backButton.setScale(pulseScale, pulseScale);
        backButton.setOrigin( (backButton.getWidth() / 2), backButton.getHeight() / 2);



        if (!inOptionsMenu && !inCredits) {
            backButton.setVisible(false);
            creditsScreen.setVisible(false);
            indicatorStar.setVisible(false);
            musicText.setVisible(false);
            sfxText.setVisible(false);
            volumeLowerImage.setVisible(false);
            volumeLowerImage2.setVisible(false);
            volumeHigherImage.setVisible(false);
            volumeHigherImage2.setVisible(false);
            for (Image i : musicVolumeBoxes) {
                i.setVisible(false);
            }
            for (Image i : sfxVolumeBoxes) {
                i.setVisible(false);
            }
            playButton.setVisible(true);
            optionsButton.setVisible(true);
            quitButton.setVisible(true);
            creditsButton.setVisible(true);
        }

        if (inOptionsMenu) {
            backButton.setVisible(true);
<<<<<<< HEAD
            creditsScreen.setVisible(false);
=======


>>>>>>> 790e5cde
            switch (optMenuSel) {
                case 0:
                    indicatorStar.setPosition(350, 375);
                    break;
                case 1:
                    indicatorStar.setPosition(370, 325);
                    break;
                default:
                    break;
            }
            indicatorStar.setScale(pulseScale / 2);
            indicatorStar.setVisible(true);
            musicText.setVisible(true);
            sfxText.setVisible(true);
            volumeLowerImage.setVisible(true);
            volumeLowerImage2.setVisible(true);
            volumeHigherImage.setVisible(true);
            volumeHigherImage2.setVisible(true);
            for (int i = 0; i < 10; i++) { // change 10 to musicVolume from prefs. same below for sfx
                musicVolumeBoxes[i].setVisible(i < musPref);
            }
            for (int i = 0; i < sfxPref; i++) {
                sfxVolumeBoxes[i].setVisible(i < sfxPref);
            }
            playButton.setVisible(false);
            optionsButton.setVisible(false);
            quitButton.setVisible(false);
            creditsButton.setVisible(false);
        }
        else if (inCredits) {
            backButton.setVisible(true);
            creditsScreen.setVisible(true);
            playButton.setVisible(false);
            optionsButton.setVisible(false);
            quitButton.setVisible(false);
            creditsButton.setVisible(false);
        }
        else if(buttonSelected.equals("play")) {
            playButton.setVisible(false);
            optionsButton.setVisible(true);
            quitButton.setVisible(true);
            creditsButton.setVisible(true);
        } else if(buttonSelected.equals("options")) {
            playButton.setVisible(true);
            optionsButton.setVisible(false);
            quitButton.setVisible(true);
            creditsButton.setVisible(true);
        } else if(buttonSelected.equals("quit")) {
            playButton.setVisible(true);
            optionsButton.setVisible(true);
            quitButton.setVisible(false);
            creditsButton.setVisible(true);
        } else if (buttonSelected.equals("credits")) {
            playButton.setVisible(true);
            optionsButton.setVisible(true);
            quitButton.setVisible(true);
            creditsButton.setVisible(false);
        }

        playSelectImage.setVisible(buttonSelected.equals("play"));
        optionsSelectImage.setVisible(buttonSelected.equals("options"));
        quitSelectImage.setVisible(buttonSelected.equals("quit"));
        creditsSelectImage.setVisible(buttonSelected.equals("credits"));

        handleInput();

        playSelectImage.setScale(pulseScale, pulseScale);
        playSelectImage.setOrigin( (playSelectImage.getWidth() / 2), playSelectImage.getHeight() / 2);

        playSelectImage.setScale(pulseScale, pulseScale);
        playSelectImage.setOrigin( (playSelectImage.getWidth() / 2), playSelectImage.getHeight() / 2);

        optionsSelectImage.setScale(pulseScale, pulseScale);
        optionsSelectImage.setOrigin( (optionsSelectImage.getWidth() / 2), optionsSelectImage.getHeight() / 2);

        quitSelectImage.setScale(pulseScale, pulseScale);
        quitSelectImage.setOrigin( (quitSelectImage.getWidth() / 2), quitSelectImage.getHeight() / 2);

        creditsSelectImage.setScale(pulseScale, pulseScale);
        creditsSelectImage.setOrigin( (creditsSelectImage.getWidth() / 2), creditsSelectImage.getHeight() / 2);

        if (inOptionsMenu || inCredits) {
            playSelectImage.setVisible(false);
            optionsSelectImage.setVisible(false);
            quitSelectImage.setVisible(false);
<<<<<<< HEAD
            creditsSelectImage.setVisible(false);
=======
            backgroundImage.setVisible(false);
            blurredBackgroundImage.setVisible(true);
        } else {
            blurredBackgroundImage.setVisible(false);
            backgroundImage.setVisible(true);
>>>>>>> 790e5cde
        }


    }

    @Override
    public void resize(int width, int height) {
        stage.getViewport().update(width, height, true);
    }

    @Override
    public void hide() {
        stage.dispose();
    }

    public void setListener (ScreenListener listener) {
        this.listener = listener;
    }


    /** reads the data from the input keys and changes the buttonSelected String accordingly */
    public void handleInput() {
        enterPrevious = enterPressed;
        downPrevious = downPressed;
        upPrevious = upPressed;
        oPrevious = oPressed;
        leftPrevious = leftPressed;
        rightPrevious = rightPressed;

        enterPressed = Gdx.input.isKeyPressed(Input.Keys.ENTER);
        downPressed = Gdx.input.isKeyPressed(Input.Keys.DOWN) || Gdx.input.isKeyPressed(Input.Keys.S);
        upPressed = Gdx.input.isKeyPressed(Input.Keys.UP) || Gdx.input.isKeyPressed(Input.Keys.W);
        oPressed = Gdx.input.isKeyPressed(Input.Keys.O);
        rightPressed = Gdx.input.isKeyPressed(Input.Keys.RIGHT) || Gdx.input.isKeyPressed(Input.Keys.D);
        leftPressed = Gdx.input.isKeyPressed(Input.Keys.LEFT) || Gdx.input.isKeyPressed(Input.Keys.A);

        if (upPressed && !upPrevious) {
            if (!inOptionsMenu && !inCredits) {
                switch (buttonSelected) {
                    case "play":
                        buttonSelected = "quit";
                        break;
                    case "options":
                        buttonSelected = "play";
                        break;
                    case "quit":
                        buttonSelected = "credits";
                        break;
                    case "credits":
                        buttonSelected = "options";
                        break;
                }
            }
            else if (inOptionsMenu) {
                optMenuSel--;
                if (optMenuSel < 0) {
                    optMenuSel = NUM_OPTS - 1;

                }
            }
            buttonTransition.play(sfxVolume / 10f);
        } else if (downPressed && !downPrevious) {
            if (!inOptionsMenu && !inCredits) {
                switch (buttonSelected) {
                    case "quit":
                        buttonSelected = "play";
                        break;
                    case "play":
                        buttonSelected = "options";
                        break;
                    case "options":
                        buttonSelected = "credits";
                        break;
                    case "credits":
                        buttonSelected = "quit";
                        break;
                }
            }
            else if (inOptionsMenu){
                optMenuSel = ((optMenuSel + 1) % NUM_OPTS);
                }
            buttonTransition.play(sfxVolume / 10f);
        } else if (rightPressed && !rightPrevious && inOptionsMenu) {
            switch (optMenuSel) {
                case 0: // MUSIC
                    if (musPref < 10) {
                        musPref++;
                        mus.setVolume(musPref / 10f);
                    }
                    break;
                case 1: // SFX
                    if (sfxPref < 10) {
                        sfxPref++;
                        sfxVolume = sfxPref;
                        buttonClicked.play(sfxVolume / 10f);
                    }
                    break;
                default:
                    break;
            }
        }else if (leftPressed && !leftPrevious && inOptionsMenu) {
            switch (optMenuSel) {
                case 0: // MUSIC
                    if (musPref > 0) {
                        musicVolumeBoxes[musPref - 1].setVisible(false);
                        musPref--;
                        mus.setVolume(musPref / 10f);
                    }
                    break;
                case 1: // SFX
                    if (sfxPref > 0) {
                        sfxVolumeBoxes[sfxPref - 1].setVisible(false);
                        sfxPref--;
                        sfxVolume = sfxPref;
                        buttonClicked.play(sfxVolume / 10f);
                    }
                    break;
                default:
                    break;
            }
        }else if (enterPressed && !enterPrevious) {
                if (!inOptionsMenu && !inCredits) {
                    switch (buttonSelected) {
                        case "play":
                            listener.exitScreen(this, GameController.GO_TO_LEVEL_SELECT);
                            break;
                        case "options":
                            inOptionsMenu = true;
                            Preferences prefs = Gdx.app.getPreferences("MusicVolume");
                            musPref = prefs.getInteger("musicVolume", 10);
                            prefs = Gdx.app.getPreferences("SFXVolume");
                            sfxPref = prefs.getInteger("sfxVolume", 10);
                            break;
                        case "credits":
                            inCredits = true;
                            break;
                        case "quit":
                            listener.exitScreen(this, GameController.EXIT_QUIT);
                            break;
                    }
                }
                else if (inCredits) {
                    inCredits = false;
                }
                else {
                    inOptionsMenu = false;
                    Preferences prefs = Gdx.app.getPreferences("MusicVolume");
                    prefs.putInteger("musicVolume", musPref);
                    prefs.flush();
                    prefs = Gdx.app.getPreferences("SFXVolume");
                    prefs.putInteger("sfxVolume", sfxPref);
                    prefs.flush();

                    sfxVolume = sfxPref;
                }
            buttonClicked.play(sfxVolume / 10f);
        }
    }

}<|MERGE_RESOLUTION|>--- conflicted
+++ resolved
@@ -505,12 +505,7 @@
 
         if (inOptionsMenu) {
             backButton.setVisible(true);
-<<<<<<< HEAD
             creditsScreen.setVisible(false);
-=======
-
-
->>>>>>> 790e5cde
             switch (optMenuSel) {
                 case 0:
                     indicatorStar.setPosition(350, 375);
@@ -596,15 +591,12 @@
             playSelectImage.setVisible(false);
             optionsSelectImage.setVisible(false);
             quitSelectImage.setVisible(false);
-<<<<<<< HEAD
             creditsSelectImage.setVisible(false);
-=======
             backgroundImage.setVisible(false);
             blurredBackgroundImage.setVisible(true);
         } else {
             blurredBackgroundImage.setVisible(false);
             backgroundImage.setVisible(true);
->>>>>>> 790e5cde
         }
 
 

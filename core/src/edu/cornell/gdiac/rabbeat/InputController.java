/*
 * InputController.java
 *
 * This class buffers in input from the devices and converts it into its
 * semantic meaning. If your game had an option that allows the player to
 * remap the control keys, you would store this information in this class.
 * That way, the main GameEngine does not have to keep track of the current
 * key mapping.
 *
 * Author: Walker M. White
 * Based on original PhysicsDemo Lab by Don Holden, 2007
 * LibGDX version, 2/6/2015
 */
package edu.cornell.gdiac.rabbeat;

import com.badlogic.gdx.*;
import com.badlogic.gdx.Input.Keys;
import com.badlogic.gdx.math.*;

import com.badlogic.gdx.utils.Array;
import edu.cornell.gdiac.util.*;


/**
 * Class for reading player input.
 *
 * This supports both a keyboard and X-Box controller. In previous solutions, we only
 * detected the X-Box controller on start-up.  This class allows us to hot-swap in
 * a controller via the new XBox360Controller class.
 */
public class InputController {
	// Sensitivity for moving crosshair with gameplay
	private static final float GP_ACCELERATE = 1.0f;
	private static final float GP_MAX_SPEED  = 10.0f;
	private static final float GP_THRESHOLD  = 0.01f;

	/** The singleton instance of the input controller */
	private static InputController theController = null;


	/**
	 * Return the singleton instance of the input controller
	 *
	 * @return the singleton instance of the input controller
	 */
	public static InputController getInstance() {
		if (theController == null) {
			theController = new InputController();
		}
		return theController;
	}

	// Fields to manage buttons
	/** Whether the reset button was pressed. */
	private boolean resetPressed;
	private boolean resetPrevious;
	/** Whether the button to advanced worlds was pressed. */
	private boolean nextPressed;
	private boolean nextPrevious;
	/** Whether the button to step back worlds was pressed. */
	private boolean prevPressed;
	private boolean prevPrevious;
	/** Whether the primary action button was pressed. */
	private boolean primePressed;
	private boolean primePrevious;
	/** Whether the secondary action button was pressed. */
	private boolean secondPressed;
	private boolean secondPrevious;
	/** Whether the teritiary action button was pressed. */
	private boolean tertiaryPressed;
	/** Whether the debug toggle was pressed. */
	private boolean debugPressed;
	private boolean debugPrevious;
	/** Whether the exit button was pressed. */
	private boolean exitPressed;
	private boolean exitPrevious;

	/** Whether or not the pause button was pressed */
	private boolean pausePressed;

	private boolean enterPressed;

	private boolean enterPrevious;

	private boolean pausePrevious;

	private boolean pauseUpPressed;
	private boolean pauseUpPrevious;

	private boolean pauseDownPressed;
	private boolean pauseDownPrevious;

	private boolean pauseRightPressed;
	private boolean pauseRightPrevious;

	private boolean pauseLeftPressed;
	private boolean pauseLeftPrevious;

	private boolean levelSelectPressed;

	private boolean levelSelectPrevious;

	/** How much did we move horizontally? */
	private float horizontal;
	/** How much did we move vertically? */
	private float vertical;
	/** The crosshair position (for raddoll) */
	private Vector2 crosshair;
	/** The crosshair cache (for using as a return value) */
	private Vector2 crosscache;
	/** For the gamepad crosshair control */
	private float momentum;

	/** Whether genre has been changed in the instance that the space key was pressed */
	private boolean genreSwitched = false;

	/** Whether shift key has been pressed to switch genre */
	private boolean switchGenre;

	/** Whether the space key has been pressed during calibration*/
	private boolean calibrate;

	/** Whether the delay buttons have been pressed*/
	private float delay;

	/** Whether or not the game is paused. Set by GameController */
	private boolean paused;

	/** An X-Box controller (if it is connected) */
	XBoxController xbox;

	/**
	 * Returns the amount of sideways movement.
	 *
	 * -1 = left, 1 = right, 0 = still
	 *
	 * @return the amount of sideways movement.
	 */
	public float getHorizontal() {
		return horizontal;
	}

	/**
	 * Returns the amount of vertical movement.
	 *
	 * -1 = down, 1 = up, 0 = still
	 *
	 * @return the amount of vertical movement.
	 */
	public float getVertical() {
		return vertical;
	}

	/**
	 * Returns the current position of the crosshairs on the screen.
	 *
	 * This value does not return the actual reference to the crosshairs position.
	 * That way this method can be called multiple times without any fair that
	 * the position has been corrupted.  However, it does return the same object
	 * each time.  So if you modify the object, the object will be reset in a
	 * subsequent call to this getter.
	 *
	 * @return the current position of the crosshairs on the screen.
	 */
	public Vector2 getCrossHair() {
		return crosscache.set(crosshair);
	}

	/**
	 * Returns true if the primary action button was pressed.
	 *
	 * This is a one-press button. It only returns true at the moment it was
	 * pressed, and returns false at any frame afterwards.
	 *
	 * @return true if the primary action button was pressed.
	 */
	public boolean didPrimary() {
		return primePressed && !primePrevious;
	}

	/**
	 * Returns true if the secondary action button was pressed.
	 *
	 * This is a one-press button. It only returns true at the moment it was
	 * pressed, and returns false at any frame afterwards.
	 *
	 * @return true if the secondary action button was pressed.
	 */
	public boolean didSecondary() {
		return secondPressed && !secondPrevious;
	}

	/**
	 * Returns true if the tertiary action button was pressed.
	 *
	 * This is a sustained button. It will returns true as long as the player
	 * holds it down.
	 *
	 * @return true if the secondary action button was pressed.
	 */
	public boolean didTertiary() {
		return tertiaryPressed;
	}

	/**
	 * Returns true if the reset button was pressed.
	 *
	 * @return true if the reset button was pressed.
	 */
	public boolean didReset() {
		return resetPressed && !resetPrevious;
	}

	/**
	 * Returns true if the player wants to go to the next level.
	 *
	 * @return true if the player wants to go to the next level.
	 */
	public boolean didAdvance() {
		return nextPressed && !nextPrevious;
	}

	public boolean didPressRightWhilePaused() {return pauseRightPressed && !pauseRightPrevious;}

	public boolean didPressLeftWhilePaused() {return pauseLeftPressed && !pauseLeftPrevious;}

	public boolean didPressUpWhilePaused() {return pauseUpPressed && !pauseUpPrevious;}

	public boolean didPressDownWhilePaused() {return pauseDownPressed && !pauseDownPrevious;}

	public boolean didPressLevelSelect() {return levelSelectPressed && !levelSelectPrevious;}

	/**
	 * Returns true if the player wants to go to the previous level.
	 *
	 * @return true if the player wants to go to the previous level.
	 */
	public boolean didRetreat() {
		return prevPressed && !prevPrevious;
	}

	/**
	 * Returns true if the player wants to go toggle the debug mode.
	 *
	 * @return true if the player wants to go toggle the debug mode.
	 */
	public boolean didDebug() {
		return debugPressed && !debugPrevious;
	}

	/**
	 * Returns true if the exit button was pressed.
	 *
	 * @return true if the exit button was pressed.
	 */
	public boolean didExit() {
		return exitPressed && !exitPrevious;
	}

	/**
	 * Creates a new input controller
	 *
	 * The input controller attempts to connect to the X-Box controller at device 0,
	 * if it exists.  Otherwise, it falls back to the keyboard control.
	 */

	/**
	 * Returns true if the pause button was pressed.
	 * @return true if the pause button was pressed.
	 */
	public boolean didPause() { return pausePressed && !pausePrevious; }

	public boolean didPressEnter() { return enterPressed && !enterPrevious;}

	/** Sets whether or not the game is currently paused.
	 *
	 * @param p whether or not the game is currently paused.
	 */
	public void setPaused(boolean p) { paused = p;}

	public InputController() {
		// If we have a game-pad for id, then use it.
		Array<XBoxController> controllers = Controllers.get().getXBoxControllers();
		if (controllers.size > 0) {
			xbox = controllers.get( 0 );
		} else {
			xbox = null;
		}
		crosshair = new Vector2();
		crosscache = new Vector2();
	}

	/**
	 * Reads the input for the player and converts the result into game logic.
	 *
	 * The method provides both the input bounds and the drawing scale.  It needs
	 * the drawing scale to convert screen coordinates to world coordinates.  The
	 * bounds are for the crosshair.  They cannot go outside of this zone.
	 *
	 * @param bounds The input bounds for the crosshair.
	 * @param scale  The drawing scale
	 */
	public void readInput(Rectangle bounds, Vector2 scale) {
		// Copy state from last animation frame
		// Helps us ignore buttons that are held down
		primePrevious  = primePressed;
		secondPrevious = secondPressed;
		resetPrevious  = resetPressed;
		debugPrevious  = debugPressed;
		exitPrevious = exitPressed;
		nextPrevious = nextPressed;
		prevPrevious = prevPressed;
		pausePrevious = pausePressed;
		enterPrevious = enterPressed;
		levelSelectPrevious = levelSelectPressed;
		if (paused) {
			pauseUpPrevious = pauseUpPressed;
			pauseDownPrevious = pauseDownPressed;
			pauseLeftPrevious = pauseLeftPressed;
			pauseRightPrevious = pauseRightPressed;
		}

		// Check to see if a GamePad is connected
		if (xbox != null && xbox.isConnected()) {
			readGamepad(bounds, scale);
			readKeyboard(bounds, scale, true); // Read as a back-up
		} else {
			readKeyboard(bounds, scale, false);
		}
	}

	/**
	 * Reads input from an X-Box controller connected to this computer.
	 *
	 * The method provides both the input bounds and the drawing scale.  It needs
	 * the drawing scale to convert screen coordinates to world coordinates.  The
	 * bounds are for the crosshair.  They cannot go outside of this zone.
	 *
	 * @param bounds The input bounds for the crosshair.
	 * @param scale  The drawing scale
	 */
	private void readGamepad(Rectangle bounds, Vector2 scale) {
		resetPressed = xbox.getStart();
		exitPressed  = xbox.getBack();
		nextPressed  = xbox.getRBumper();
		prevPressed  = xbox.getLBumper();
		primePressed = xbox.getA();
		debugPressed  = xbox.getY();

		// Increase animation frame, but only if trying to move
		horizontal = xbox.getLeftX();
		vertical   = xbox.getLeftY();
		secondPressed = xbox.getRightTrigger() > 0.6f;

		// Move the crosshairs with the right stick.
		tertiaryPressed = xbox.getA();
		crosscache.set(xbox.getLeftX(), xbox.getLeftY());
		if (crosscache.len2() > GP_THRESHOLD) {
			momentum += GP_ACCELERATE;
			momentum = Math.min(momentum, GP_MAX_SPEED);
			crosscache.scl(momentum);
			crosscache.scl(1/scale.x,1/scale.y);
			crosshair.add(crosscache);
		} else {
			momentum = 0;
		}
		clampPosition(bounds);
	}

	/**
	 * Reads input from the keyboard.
	 *
	 * This controller reads from the keyboard regardless of whether or not an X-Box
	 * controller is connected.  However, if a controller is connected, this method
	 * gives priority to the X-Box controller.
	 *
	 * @param secondary true if the keyboard should give priority to a gamepad
	 */
	private void readKeyboard(Rectangle bounds, Vector2 scale, boolean secondary) {
		// Give priority to gamepad results
		resetPressed = (secondary && resetPressed) || (Gdx.input.isKeyPressed(Input.Keys.R));
		debugPressed = (secondary && debugPressed) || (Gdx.input.isKeyPressed(Input.Keys.B));
		primePressed = (secondary && primePressed) || (Gdx.input.isKeyPressed(Input.Keys.UP)
				|| Gdx.input.isKeyPressed(Input.Keys.W));
		exitPressed = (secondary && exitPressed) || (Gdx.input.isKeyPressed(Input.Keys.ESCAPE));
		pausePressed = (secondary && pausePressed) || (Gdx.input.isKeyPressed(Input.Keys.P));
		levelSelectPressed = (secondary && levelSelectPressed) || (Gdx.input.isKeyPressed(Input.Keys.L));

<<<<<<< HEAD
=======
		//TO SET ALL LEVELS TO COMPLETE
		if(Gdx.input.isKeyPressed(Keys.K)) {
			Preferences prefs = Gdx.app.getPreferences("SavedLevelsUnlocked");
			prefs.putInteger("levelsUnlocked", 12);
			prefs.flush();
		}
>>>>>>> 87d69cbc


		// Directional controls
		if (!paused) {
			horizontal = (secondary ? horizontal : 0.0f);
			if (Gdx.input.isKeyPressed(Input.Keys.RIGHT) || Gdx.input.isKeyPressed(Input.Keys.D)) {
				horizontal += 1.0f;
			}
			if (Gdx.input.isKeyPressed(Input.Keys.LEFT) || Gdx.input.isKeyPressed(Input.Keys.A)) {
				horizontal -= 1.0f;
			}

			vertical = (secondary ? vertical : 0.0f);
			if (Gdx.input.isKeyPressed(Input.Keys.UP) || Gdx.input.isKeyPressed(Input.Keys.W)) {
				vertical += 1.0f;
			}
			if (Gdx.input.isKeyPressed(Input.Keys.DOWN) || Gdx.input.isKeyPressed(Input.Keys.S)) {
				vertical -= 1.0f;
			}

			if (Gdx.input.isKeyJustPressed(Input.Keys.SHIFT_LEFT)
					|| Gdx.input.isKeyJustPressed(Keys.SHIFT_RIGHT) && !genreSwitched) {
				genreSwitched = true;
				switchGenre = true;
			} else {
				genreSwitched = false;
			}
		}
		// When the game IS paused
		else {
			pauseRightPressed = Gdx.input.isKeyPressed(Input.Keys.RIGHT) || Gdx.input.isKeyPressed(Input.Keys.D);
			pauseLeftPressed = Gdx.input.isKeyPressed(Input.Keys.LEFT) || Gdx.input.isKeyPressed(Input.Keys.A);
			pauseUpPressed = Gdx.input.isKeyPressed(Input.Keys.UP) || Gdx.input.isKeyPressed(Input.Keys.W);
			pauseDownPressed = Gdx.input.isKeyPressed(Input.Keys.DOWN) || Gdx.input.isKeyPressed(Input.Keys.S);
			enterPressed = Gdx.input.isKeyPressed(Input.Keys.ENTER);

			if (Gdx.input.isKeyPressed(Input.Keys.SHIFT_LEFT) && !genreSwitched) {
				genreSwitched = true;
				switchGenre = true;
			} else if (!Gdx.input.isKeyPressed(Input.Keys.SHIFT_LEFT)) {
				genreSwitched = false;
			}
			//TODO: This is temporary code to add artificial delay to the syncing
			delay = 0;
			if (Gdx.input.isKeyPressed(Keys.EQUALS)) {
				delay = .05f;
			} else if (Gdx.input.isKeyPressed(Keys.MINUS)) {
				delay = -.05f;
			}

			if (Gdx.input.isKeyPressed(Input.Keys.L)) {
				levelSelectPressed = true;
			}

			if (Gdx.input.isKeyPressed(Keys.TAB) && GameController.getInstance()
					.getPlayerCompletedLevel()) {
				GameController gc = GameController.getInstance();
				gc.exitScreen(1);
				gc.setPlayerCompletedLevel(false);
				gc.setCurrentlLevel(gc.getCurrentLevel() + 1);
			}

			// Mouse results
			tertiaryPressed = Gdx.input.isButtonPressed(Input.Buttons.LEFT);
			crosshair.set(Gdx.input.getX(), Gdx.input.getY());
			crosshair.scl(1 / scale.x, -1 / scale.y);
			crosshair.y += bounds.height;
			clampPosition(bounds);

			//TODO: Initiate calibration with a button press
			if(Gdx.input.isKeyJustPressed(Keys.V)){
				GameController.getInstance().inCalibration = true;
			}

			if( Gdx.input.isKeyJustPressed(Keys.SPACE)){
				calibrate = true;
			}
			else{
				calibrate = false;
			}

			//TODO: This is temporary code to add artificial audio delay to the syncing.
			// Change to a button in pause
			delay = 0;
			if (Gdx.input.isKeyPressed(Keys.EQUALS)){
				delay = .05f;
			}
			else if(Gdx.input.isKeyPressed(Keys.MINUS)){
				delay = -.05f;
			}
		}

		if(GameController.getInstance().getPlayerCompletedLevel()) {
			GameController gc = GameController.getInstance();

			//Press tab to go to the next level (only if level has been completed)
			if (Gdx.input.isKeyPressed(Keys.TAB)) {
				gc.exitScreen(1);
				gc.setPlayerCompletedLevel(false);
				gc.setCurrentLevelInt(gc.getCurrentLevelInt()+1);
			}

			//Switch between the texts nextLevel (0) and levelSelect (1)
			if (Gdx.input.isKeyPressed(Keys.DOWN) || Gdx.input.isKeyPressed(Keys.S)) {
				gc.setVictoryScreenItemSelected(1);
			} else if (Gdx.input.isKeyPressed(Keys.UP) || Gdx.input.isKeyPressed(Keys.W)){
				gc.setVictoryScreenItemSelected(0);
			}

			//Click enter/return once selection has been chosen
			if(Gdx.input.isKeyPressed(Keys.ENTER)) {
				gc.setPlayerCompletedLevel(false);
				gc.setCurrentLevelInt(gc.getCurrentLevelInt()+1);

				if(gc.getVictoryScreenItemSelected() == 0) {
					//GO TO NEXT LEVEL
					gc.exitScreen(gc.NEXT_LEVEL);
				} else if(gc.getVictoryScreenItemSelected() == 1) {
					//GO BACK TO LEVEL SELECT
					gc.exitScreen(gc.BACK_TO_LEVEL_SELECT);
				}
			}


		}

		//C = shortcut to complete the level
		if (Gdx.input.isKeyPressed(Keys.C)) {
			GameController.getInstance().setComplete(true);
			GameController.getInstance().setPlayerCompletedLevel(false);
		}


		// Mouse results
        	tertiaryPressed = Gdx.input.isButtonPressed(Input.Buttons.LEFT);
		crosshair.set(Gdx.input.getX(), Gdx.input.getY());
		crosshair.scl(1/scale.x,-1/scale.y);
		crosshair.y += bounds.height;
		clampPosition(bounds);
	}

	/**
	 * Clamp the cursor position so that it does not go outside the window
	 *
	 * While this is not usually a problem with mouse control, this is critical
	 * for the gamepad controls.
	 */
	private void clampPosition(Rectangle bounds) {
		crosshair.x = Math.max(bounds.x, Math.min(bounds.x+bounds.width, crosshair.x));
		crosshair.y = Math.max(bounds.y, Math.min(bounds.y+bounds.height, crosshair.y));
	}


	/** Sets the boolean value for switchGenre */
	public void setSwitchGenre(boolean switchGenre){
		this.switchGenre = switchGenre;
	}

	/** Returns the boolean value of switchGenre
	 * Returns true if genre is switching
	 * */
	public boolean getSwitchGenre(){
		return switchGenre;
	}

	/**
	 * Returns the boolean value of calibrate
	 */
	public boolean getCalibrate(){
		return calibrate;
	}

	/** returns the delay value*/
	public float getDelay(){
		return delay;
	}

	/** returns whether the game is paused */
	public boolean getPaused() {
		return paused;
	}
}<|MERGE_RESOLUTION|>--- conflicted
+++ resolved
@@ -386,15 +386,12 @@
 		pausePressed = (secondary && pausePressed) || (Gdx.input.isKeyPressed(Input.Keys.P));
 		levelSelectPressed = (secondary && levelSelectPressed) || (Gdx.input.isKeyPressed(Input.Keys.L));
 
-<<<<<<< HEAD
-=======
 		//TO SET ALL LEVELS TO COMPLETE
 		if(Gdx.input.isKeyPressed(Keys.K)) {
 			Preferences prefs = Gdx.app.getPreferences("SavedLevelsUnlocked");
 			prefs.putInteger("levelsUnlocked", 12);
 			prefs.flush();
 		}
->>>>>>> 87d69cbc
 
 
 		// Directional controls

/*
 * InputController.java
 *
 * This class buffers in input from the devices and converts it into its
 * semantic meaning. If your game had an option that allows the player to
 * remap the control keys, you would store this information in this class.
 * That way, the main GameEngine does not have to keep track of the current
 * key mapping.
 *
 * Author: Walker M. White
 * Based on original PhysicsDemo Lab by Don Holden, 2007
 * LibGDX version, 2/6/2015
 */
package edu.cornell.gdiac.rabbeat;

import com.badlogic.gdx.*;
import com.badlogic.gdx.Input.Keys;
import com.badlogic.gdx.math.*;

import com.badlogic.gdx.utils.Array;
import edu.cornell.gdiac.util.*;


/**
 * Class for reading player input.
 *
 * This supports both a keyboard and X-Box controller. In previous solutions, we only
 * detected the X-Box controller on start-up.  This class allows us to hot-swap in
 * a controller via the new XBox360Controller class.
 */
public class InputController {
	// Sensitivity for moving crosshair with gameplay
	private static final float GP_ACCELERATE = 1.0f;
	private static final float GP_MAX_SPEED  = 10.0f;
	private static final float GP_THRESHOLD  = 0.01f;

	/** The singleton instance of the input controller */
	private static InputController theController = null;


	/**
	 * Return the singleton instance of the input controller
	 *
	 * @return the singleton instance of the input controller
	 */
	public static InputController getInstance() {
		if (theController == null) {
			theController = new InputController();
		}
		return theController;
	}

	// Fields to manage buttons
	/** Whether the reset button was pressed. */
	private boolean resetPressed;
	private boolean resetPrevious;
	/** Whether the button to advanced worlds was pressed. */
	private boolean nextPressed;
	private boolean nextPrevious;
	/** Whether the button to step back worlds was pressed. */
	private boolean prevPressed;
	private boolean prevPrevious;
	/** Whether the primary action button was pressed. */
	private boolean primePressed;
	private boolean primePrevious;
	/** Whether the secondary action button was pressed. */
	private boolean secondPressed;
	private boolean secondPrevious;
	/** Whether the teritiary action button was pressed. */
	private boolean tertiaryPressed;
	/** Whether the debug toggle was pressed. */
	private boolean debugPressed;
	private boolean debugPrevious;
	/** Whether the exit button was pressed. */
	private boolean exitPressed;
	private boolean exitPrevious;

	/** Whether or not the pause button was pressed */
	private boolean pausePressed;

	private boolean enterPressed;

	private boolean enterPrevious;

	private boolean pausePrevious;

	private boolean pauseUpPressed;
	private boolean pauseUpPrevious;

	private boolean pauseDownPressed;
	private boolean pauseDownPrevious;

	private boolean pauseRightPressed;
	private boolean pauseRightPrevious;

	private boolean pauseLeftPressed;
	private boolean pauseLeftPrevious;

	private boolean levelSelectPressed;

	private boolean levelSelectPrevious;

	private boolean calibrationPressed;
	private boolean calibratePressed;

	private boolean calibrationPrevious;
	private boolean calibratePrevious;
	private boolean delayPressed;
	private boolean delayPrevious;

	private boolean switchPressed;

	private boolean switchPrevious;

	private boolean spacePressed;

	private boolean spacePrevious;

	/** How much did we move horizontally? */
	private float horizontal;
	/** How much did we move vertically? */
	private float vertical;
	/** The crosshair position (for raddoll) */
	private Vector2 crosshair;
	/** The crosshair cache (for using as a return value) */
	private Vector2 crosscache;
	/** For the gamepad crosshair control */
	private float momentum;

	/** Whether genre has been changed in the instance that the space key was pressed */
	private boolean genreSwitched = false;

	/** Whether shift key has been pressed to switch genre */
	private boolean switchGenre;

	/** Whether the space key has been pressed during calibration*/
	private boolean calibrate;

	/** Whether the delay buttons have been pressed*/
	private float delay;

	/** Whether or not the game is paused. Set by GameController */
	private boolean paused;

	/** An X-Box controller (if it is connected) */
	XBoxController xbox;

	/**
	 * Returns the amount of sideways movement.
	 *
	 * -1 = left, 1 = right, 0 = still
	 *
	 * @return the amount of sideways movement.
	 */
	public float getHorizontal() {
		return horizontal;
	}

	/**
	 * Returns the amount of vertical movement.
	 *
	 * -1 = down, 1 = up, 0 = still
	 *
	 * @return the amount of vertical movement.
	 */
	public float getVertical() {
		return vertical;
	}

	/**
	 * Returns the current position of the crosshairs on the screen.
	 *
	 * This value does not return the actual reference to the crosshairs position.
	 * That way this method can be called multiple times without any fair that
	 * the position has been corrupted.  However, it does return the same object
	 * each time.  So if you modify the object, the object will be reset in a
	 * subsequent call to this getter.
	 *
	 * @return the current position of the crosshairs on the screen.
	 */
	public Vector2 getCrossHair() {
		return crosscache.set(crosshair);
	}

	/**
	 * Returns true if the primary action button was pressed.
	 *
	 * This is a one-press button. It only returns true at the moment it was
	 * pressed, and returns false at any frame afterwards.
	 *
	 * @return true if the primary action button was pressed.
	 */
	public boolean didPrimary() {
		return primePressed && !primePrevious;
	}

	/**
	 * Returns true if the secondary action button was pressed.
	 *
	 * This is a one-press button. It only returns true at the moment it was
	 * pressed, and returns false at any frame afterwards.
	 *
	 * @return true if the secondary action button was pressed.
	 */
	public boolean didSecondary() {
		return secondPressed && !secondPrevious;
	}

	/**
	 * Returns true if the tertiary action button was pressed.
	 *
	 * This is a sustained button. It will returns true as long as the player
	 * holds it down.
	 *
	 * @return true if the secondary action button was pressed.
	 */
	public boolean didTertiary() {
		return tertiaryPressed;
	}

	/**
	 * Returns true if the reset button was pressed.
	 *
	 * @return true if the reset button was pressed.
	 */
	public boolean didReset() {
		return resetPressed && !resetPrevious;
	}

	/**
	 * Returns true if the player wants to go to the next level.
	 *
	 * @return true if the player wants to go to the next level.
	 */
	public boolean didAdvance() {
		return nextPressed && !nextPrevious;
	}

	public boolean didPressRightWhilePaused() {return pauseRightPressed && !pauseRightPrevious;}

	public boolean didPressLeftWhilePaused() {return pauseLeftPressed && !pauseLeftPrevious;}

	public boolean didPressUpWhilePaused() {return pauseUpPressed && !pauseUpPrevious;}

	public boolean didPressDownWhilePaused() {return pauseDownPressed && !pauseDownPrevious;}

	public boolean didPressLevelSelect() {return levelSelectPressed && !levelSelectPrevious;}

	public boolean didPressCalibration() {return calibrationPressed && !calibrationPrevious;}
	public boolean didPressDelay() {return delayPressed && !delayPrevious;}
	public boolean didPressCalibrate() {return calibratePressed && !calibratePrevious;}

	public boolean didPressGenreSwitch() {return switchPressed && !switchPrevious;}

	/**
	 * Returns true if the player wants to go to the previous level.
	 *
	 * @return true if the player wants to go to the previous level.
	 */
	public boolean didRetreat() {
		return prevPressed && !prevPrevious;
	}

	/**
	 * Returns true if the player wants to go toggle the debug mode.
	 *
	 * @return true if the player wants to go toggle the debug mode.
	 */
	public boolean didDebug() {
		return debugPressed && !debugPrevious;
	}

	/**
	 * Returns true if the exit button was pressed.
	 *
	 * @return true if the exit button was pressed.
	 */
	public boolean didExit() {
		return exitPressed && !exitPrevious;
	}

	/**
	 * Creates a new input controller
	 *
	 * The input controller attempts to connect to the X-Box controller at device 0,
	 * if it exists.  Otherwise, it falls back to the keyboard control.
	 */

	/**
	 * Returns true if the pause button was pressed.
	 * @return true if the pause button was pressed.
	 */
	public boolean didPause() { return pausePressed && !pausePrevious; }

	public boolean didPressEnter() { return enterPressed && !enterPrevious;}

	public boolean didPressSpace() { return spacePressed && !spacePrevious;}

	/** Sets whether or not the game is currently paused.
	 *
	 * @param p whether or not the game is currently paused.
	 */
	public void setPaused(boolean p) { paused = p;}

	public InputController() {
		// If we have a game-pad for id, then use it.
		Array<XBoxController> controllers = Controllers.get().getXBoxControllers();
		if (controllers.size > 0) {
			xbox = controllers.get( 0 );
		} else {
			xbox = null;
		}
		crosshair = new Vector2();
		crosscache = new Vector2();
	}

	/**
	 * Reads the input for the player and converts the result into game logic.
	 *
	 * The method provides both the input bounds and the drawing scale.  It needs
	 * the drawing scale to convert screen coordinates to world coordinates.  The
	 * bounds are for the crosshair.  They cannot go outside of this zone.
	 *
	 * @param bounds The input bounds for the crosshair.
	 * @param scale  The drawing scale
	 */
	public void readInput(Rectangle bounds, Vector2 scale) {
		// Copy state from last animation frame
		// Helps us ignore buttons that are held down
		primePrevious  = primePressed;
		secondPrevious = secondPressed;
		resetPrevious  = resetPressed;
		debugPrevious  = debugPressed;
		exitPrevious = exitPressed;
		nextPrevious = nextPressed;
		prevPrevious = prevPressed;
		pausePrevious = pausePressed;
		enterPrevious = enterPressed;
		levelSelectPrevious = levelSelectPressed;
		switchPrevious = switchPressed;
		calibrationPrevious = calibrationPressed;
		calibratePrevious = calibratePressed;
		delayPrevious = delayPressed;

		if (paused) {
			pauseUpPrevious = pauseUpPressed;
			pauseDownPrevious = pauseDownPressed;
			pauseLeftPrevious = pauseLeftPressed;
			pauseRightPrevious = pauseRightPressed;
		}

		// Check to see if a GamePad is connected
		if (xbox != null && xbox.isConnected()) {
			readGamepad(bounds, scale);
			readKeyboard(bounds, scale, true); // Read as a back-up
		} else {
			readKeyboard(bounds, scale, false);
		}
	}

	/**
	 * Reads input from an X-Box controller connected to this computer.
	 *
	 * The method provides both the input bounds and the drawing scale.  It needs
	 * the drawing scale to convert screen coordinates to world coordinates.  The
	 * bounds are for the crosshair.  They cannot go outside of this zone.
	 *
	 * @param bounds The input bounds for the crosshair.
	 * @param scale  The drawing scale
	 */
	private void readGamepad(Rectangle bounds, Vector2 scale) {
		resetPressed = xbox.getStart();
		exitPressed  = xbox.getBack();
		nextPressed  = xbox.getRBumper();
		prevPressed  = xbox.getLBumper();
		primePressed = xbox.getA();
		debugPressed  = xbox.getY();

		// Increase animation frame, but only if trying to move
		horizontal = xbox.getLeftX();
		vertical   = xbox.getLeftY();
		secondPressed = xbox.getRightTrigger() > 0.6f;

		// Move the crosshairs with the right stick.
		tertiaryPressed = xbox.getA();
		crosscache.set(xbox.getLeftX(), xbox.getLeftY());
		if (crosscache.len2() > GP_THRESHOLD) {
			momentum += GP_ACCELERATE;
			momentum = Math.min(momentum, GP_MAX_SPEED);
			crosscache.scl(momentum);
			crosscache.scl(1/scale.x,1/scale.y);
			crosshair.add(crosscache);
		} else {
			momentum = 0;
		}
		clampPosition(bounds);
	}


	/**
	 * Reads input from the keyboard.
	 *
	 * This controller reads from the keyboard regardless of whether or not an X-Box
	 * controller is connected.  However, if a controller is connected, this method
	 * gives priority to the X-Box controller.
	 *
	 * @param secondary true if the keyboard should give priority to a gamepad
	 */
	private void readKeyboard(Rectangle bounds, Vector2 scale, boolean secondary) {
		// Give priority to gamepad results
		resetPressed = (secondary && resetPressed) || (Gdx.input.isKeyPressed(Input.Keys.R));
		debugPressed = (secondary && debugPressed) || (Gdx.input.isKeyPressed(Input.Keys.B));
		primePressed = (secondary && primePressed) || (Gdx.input.isKeyPressed(Input.Keys.UP)
				|| Gdx.input.isKeyPressed(Input.Keys.W));
		exitPressed = (secondary && exitPressed) || (Gdx.input.isKeyPressed(Input.Keys.ESCAPE));
		//pausePressed = (secondary && pausePressed) || (Gdx.input.isKeyPressed(Input.Keys.P));
		pausePressed = (secondary && pausePressed) || (Gdx.input.isKeyPressed(Input.Keys.ESCAPE));
		levelSelectPressed = (secondary && levelSelectPressed) || (Gdx.input.isKeyPressed(Input.Keys.L));
		calibrationPressed = (secondary && calibrationPressed) || (Gdx.input.isKeyPressed(Input.Keys.C));
		calibratePressed = (secondary && calibratePressed) || (Gdx.input.isKeyPressed(Keys.SPACE));
		switchPressed = (secondary && switchPressed) || (Gdx.input.isKeyPressed(Input.Keys.SHIFT_LEFT) || Gdx.input.isKeyPressed(Input.Keys.SHIFT_RIGHT));
		spacePressed = (secondary && spacePressed) || (Gdx.input.isKeyPressed(Input.Keys.SHIFT_LEFT) || Gdx.input.isKeyPressed(Input.Keys.SPACE));


		// Directional controls
		if (!paused) {
			horizontal = (secondary ? horizontal : 0.0f);
			if (Gdx.input.isKeyPressed(Input.Keys.RIGHT) || Gdx.input.isKeyPressed(Input.Keys.D)) {
				horizontal += 1.0f;
			}
			if (Gdx.input.isKeyPressed(Input.Keys.LEFT) || Gdx.input.isKeyPressed(Input.Keys.A)) {
				horizontal -= 1.0f;
			}

			vertical = (secondary ? vertical : 0.0f);
			if (Gdx.input.isKeyPressed(Input.Keys.UP) || Gdx.input.isKeyPressed(Input.Keys.W)) {
				vertical += 1.0f;
			}
			if (Gdx.input.isKeyPressed(Input.Keys.DOWN) || Gdx.input.isKeyPressed(Input.Keys.S)) {
				vertical -= 1.0f;
			}

			if (didPressGenreSwitch() && !genreSwitched && !GameController.getInstance().isGenreSwitchLocked()) {
				genreSwitched = true;
				switchGenre = true;
			} else {
				genreSwitched = false;
			}
		}
		// When the game IS paused
		else {
			pauseRightPressed = Gdx.input.isKeyPressed(Input.Keys.RIGHT) || Gdx.input.isKeyPressed(Input.Keys.D);
			pauseLeftPressed = Gdx.input.isKeyPressed(Input.Keys.LEFT) || Gdx.input.isKeyPressed(Input.Keys.A);
			pauseUpPressed = Gdx.input.isKeyPressed(Input.Keys.UP) || Gdx.input.isKeyPressed(Input.Keys.W);
			pauseDownPressed = Gdx.input.isKeyPressed(Input.Keys.DOWN) || Gdx.input.isKeyPressed(Input.Keys.S);
			enterPressed = Gdx.input.isKeyPressed(Input.Keys.ENTER);

			if (didPressGenreSwitch() && !genreSwitched) {
				genreSwitched = true;
				switchGenre = true;
			} else if (!Gdx.input.isKeyPressed(Input.Keys.SHIFT_LEFT)) {
				genreSwitched = false;
			}

			if (Gdx.input.isKeyPressed(Keys.TAB) && GameController.getInstance()
					.getPlayerCompletedLevel()) {
				GameController gc = GameController.getInstance();
				gc.exitScreen(1);
				gc.setPlayerCompletedLevel(false);
				gc.setCurrentlLevel(gc.getCurrentLevel() + 1);
			}

			// Mouse results
			tertiaryPressed = Gdx.input.isButtonPressed(Input.Buttons.LEFT);
			crosshair.set(Gdx.input.getX(), Gdx.input.getY());
			crosshair.scl(1 / scale.x, -1 / scale.y);
			crosshair.y += bounds.height;
			clampPosition(bounds);

			//TODO: Initiate calibration with a button press
			if(didPressCalibration()){
				GameController.getInstance().inCalibration = true;
				calibrate = true;
			}
			if(didPressCalibrate()){
				calibrate = true;
			}
			else{
				calibrate = false;
			}
			if (GameController.getInstance().calibrateScreen && Gdx.input.isKeyJustPressed(Keys.BACKSPACE)){
				GameController.getInstance().calibrateScreen = false;
			}
			//TODO: This is temporary code to add artificial delay to the syncing
			delay = 0;
			if (Gdx.input.isKeyPressed(Keys.EQUALS)) {
				delay = .01f;
			} else if (Gdx.input.isKeyPressed(Keys.MINUS)) {
				delay = -.01f;
			}
		}

		if(GameController.getInstance().getPlayerCompletedLevel()) {
			GameController gc = GameController.getInstance();

			//Press tab to go to the next level (only if level has been completed)
			if (Gdx.input.isKeyPressed(Keys.TAB)) {
				gc.exitScreen(1);
				gc.setPlayerCompletedLevel(false);
				gc.setCurrentLevelInt(gc.getCurrentLevelInt()+1);
			}


			//Click enter/return once selection has been chosen
			if(Gdx.input.isKeyPressed(Keys.ENTER)) {
<<<<<<< HEAD
				if(gc.readyToGoToNextLevel) {
					gc.setPlayerCompletedLevel(false);
					gc.setCurrentLevelInt(gc.getCurrentLevelInt()+1);
					System.out.println("LEVEL:" + gc.getCurrentLevel());
					gc.exitScreen(GameController.NEXT_LEVEL);
					gc.level1NumberOfCutScenesRead = 0;
					gc.readyToGoToNextLevel = false;
				}
=======
				gc.setPlayerCompletedLevel(false);
				gc.setCurrentLevelInt(gc.getCurrentLevelInt()+1);
				gc.exitScreen(GameController.NEXT_LEVEL);
>>>>>>> 0c95e6e6
			}

		}


		// Mouse results
        	tertiaryPressed = Gdx.input.isButtonPressed(Input.Buttons.LEFT);
		crosshair.set(Gdx.input.getX(), Gdx.input.getY());
		crosshair.scl(1/scale.x,-1/scale.y);
		crosshair.y += bounds.height;
		clampPosition(bounds);
	}

	/**
	 * Clamp the cursor position so that it does not go outside the window
	 *
	 * While this is not usually a problem with mouse control, this is critical
	 * for the gamepad controls.
	 */
	private void clampPosition(Rectangle bounds) {
		crosshair.x = Math.max(bounds.x, Math.min(bounds.x+bounds.width, crosshair.x));
		crosshair.y = Math.max(bounds.y, Math.min(bounds.y+bounds.height, crosshair.y));
	}


	/** Sets the boolean value for switchGenre */
	public void setSwitchGenre(boolean switchGenre){
		this.switchGenre = switchGenre;
	}

	/** Returns the boolean value of switchGenre
	 * Returns true if genre is switching
	 * */
	public boolean getSwitchGenre(){
		return switchGenre;
	}

	/**
	 * Returns the boolean value of calibrate
	 */
	public boolean getCalibrate(){
		return calibrate;
	}

	/** returns the delay value*/
	public float getDelay(){
		return delay;
	}

	/** returns whether the game is paused */
	public boolean getPaused() {
		return paused;
	}
}<|MERGE_RESOLUTION|>--- conflicted
+++ resolved
@@ -513,20 +513,12 @@
 
 			//Click enter/return once selection has been chosen
 			if(Gdx.input.isKeyPressed(Keys.ENTER)) {
-<<<<<<< HEAD
 				if(gc.readyToGoToNextLevel) {
 					gc.setPlayerCompletedLevel(false);
 					gc.setCurrentLevelInt(gc.getCurrentLevelInt()+1);
-					System.out.println("LEVEL:" + gc.getCurrentLevel());
 					gc.exitScreen(GameController.NEXT_LEVEL);
-					gc.level1NumberOfCutScenesRead = 0;
 					gc.readyToGoToNextLevel = false;
 				}
-=======
-				gc.setPlayerCompletedLevel(false);
-				gc.setCurrentLevelInt(gc.getCurrentLevelInt()+1);
-				gc.exitScreen(GameController.NEXT_LEVEL);
->>>>>>> 0c95e6e6
 			}
 
 		}

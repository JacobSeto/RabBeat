/*
 * InputController.java
 *
 * This class buffers in input from the devices and converts it into its
 * semantic meaning. If your game had an option that allows the player to
 * remap the control keys, you would store this information in this class.
 * That way, the main GameEngine does not have to keep track of the current
 * key mapping.
 *
 * Author: Walker M. White
 * Based on original PhysicsDemo Lab by Don Holden, 2007
 * LibGDX version, 2/6/2015
 */
package edu.cornell.gdiac.rabbeat;

import com.badlogic.gdx.*;
import com.badlogic.gdx.Input.Keys;
import com.badlogic.gdx.math.*;

import com.badlogic.gdx.utils.Array;
import edu.cornell.gdiac.util.*;


/**
 * Class for reading player input. 
 *
 * This supports both a keyboard and X-Box controller. In previous solutions, we only 
 * detected the X-Box controller on start-up.  This class allows us to hot-swap in
 * a controller via the new XBox360Controller class.
 */
public class InputController {
	// Sensitivity for moving crosshair with gameplay
	private static final float GP_ACCELERATE = 1.0f;
	private static final float GP_MAX_SPEED  = 10.0f;
	private static final float GP_THRESHOLD  = 0.01f;

	/** The singleton instance of the input controller */
	private static InputController theController = null;

	
	/** 
	 * Return the singleton instance of the input controller
	 *
	 * @return the singleton instance of the input controller
	 */
	public static InputController getInstance() {
		if (theController == null) {
			theController = new InputController();
		}
		return theController;
	}
	
	// Fields to manage buttons
	/** Whether the reset button was pressed. */
	private boolean resetPressed;
	private boolean resetPrevious;
	/** Whether the button to advanced worlds was pressed. */
	private boolean nextPressed;
	private boolean nextPrevious;
	/** Whether the button to step back worlds was pressed. */
	private boolean prevPressed;
	private boolean prevPrevious;
	/** Whether the primary action button was pressed. */
	private boolean primePressed;
	private boolean primePrevious;
	/** Whether the secondary action button was pressed. */
	private boolean secondPressed;
	private boolean secondPrevious;
	/** Whether the teritiary action button was pressed. */
	private boolean tertiaryPressed;
	/** Whether the debug toggle was pressed. */
	private boolean debugPressed;
	private boolean debugPrevious;
	/** Whether the exit button was pressed. */
	private boolean exitPressed;
	private boolean exitPrevious;

	/** Whether or not the pause button was pressed */
	private boolean pausePressed;

	private boolean enterPressed;

	private boolean enterPrevious;

	private boolean pausePrevious;

	private boolean pauseUpPressed;
	private boolean pauseUpPrevious;

	private boolean pauseDownPressed;
	private boolean pauseDownPrevious;

	private boolean pauseRightPressed;
	private boolean pauseRightPrevious;

	private boolean pauseLeftPressed;
	private boolean pauseLeftPrevious;
	
	/** How much did we move horizontally? */
	private float horizontal;
	/** How much did we move vertically? */
	private float vertical;
	/** The crosshair position (for raddoll) */
	private Vector2 crosshair;
	/** The crosshair cache (for using as a return value) */
	private Vector2 crosscache;
	/** For the gamepad crosshair control */
	private float momentum;

	/** Whether genre has been changed in the instance that the space key was pressed */
	private boolean genreSwitched = false;

	/** Whether space bar has been pressed to switch genre */
	private boolean switchGenre;

	/** Whether the delay buttons have been pressed*/
	private float delay;

	/** Whether or not the game is paused. Set by GameController */
	private boolean paused;
	
	/** An X-Box controller (if it is connected) */
	XBoxController xbox;

	/**
	 * Returns the amount of sideways movement. 
	 *
	 * -1 = left, 1 = right, 0 = still
	 *
	 * @return the amount of sideways movement. 
	 */
	public float getHorizontal() {
		return horizontal;
	}
	
	/**
	 * Returns the amount of vertical movement. 
	 *
	 * -1 = down, 1 = up, 0 = still
	 *
	 * @return the amount of vertical movement. 
	 */
	public float getVertical() {
		return vertical;
	}
	
	/**
	 * Returns the current position of the crosshairs on the screen.
	 *
	 * This value does not return the actual reference to the crosshairs position.
	 * That way this method can be called multiple times without any fair that 
	 * the position has been corrupted.  However, it does return the same object
	 * each time.  So if you modify the object, the object will be reset in a
	 * subsequent call to this getter.
	 *
	 * @return the current position of the crosshairs on the screen.
	 */
	public Vector2 getCrossHair() {
		return crosscache.set(crosshair);
	}

	/**
	 * Returns true if the primary action button was pressed.
	 *
	 * This is a one-press button. It only returns true at the moment it was
	 * pressed, and returns false at any frame afterwards.
	 *
	 * @return true if the primary action button was pressed.
	 */
	public boolean didPrimary() {
		return primePressed && !primePrevious;
	}

	/**
	 * Returns true if the secondary action button was pressed.
	 *
	 * This is a one-press button. It only returns true at the moment it was
	 * pressed, and returns false at any frame afterwards.
	 *
	 * @return true if the secondary action button was pressed.
	 */
	public boolean didSecondary() {
		return secondPressed && !secondPrevious;
	}

	/**
	 * Returns true if the tertiary action button was pressed.
	 *
	 * This is a sustained button. It will returns true as long as the player
	 * holds it down.
	 *
	 * @return true if the secondary action button was pressed.
	 */
	public boolean didTertiary() {
		return tertiaryPressed;
	}

	/**
	 * Returns true if the reset button was pressed.
	 *
	 * @return true if the reset button was pressed.
	 */
	public boolean didReset() {
		return resetPressed && !resetPrevious;
	}

	/**
	 * Returns true if the player wants to go to the next level.
	 *
	 * @return true if the player wants to go to the next level.
	 */
	public boolean didAdvance() {
		return nextPressed && !nextPrevious;
	}

	public boolean didPressRightWhilePaused() {return pauseRightPressed && !pauseRightPrevious;}

	public boolean didPressLeftWhilePaused() {return pauseLeftPressed && !pauseLeftPrevious;}

	public boolean didPressUpWhilePaused() {return pauseUpPressed && !pauseUpPrevious;}

	public boolean didPressDownWhilePaused() {return pauseDownPressed && !pauseDownPrevious;}
	
	/**
	 * Returns true if the player wants to go to the previous level.
	 *
	 * @return true if the player wants to go to the previous level.
	 */
	public boolean didRetreat() {
		return prevPressed && !prevPrevious;
	}
	
	/**
	 * Returns true if the player wants to go toggle the debug mode.
	 *
	 * @return true if the player wants to go toggle the debug mode.
	 */
	public boolean didDebug() {
		return debugPressed && !debugPrevious;
	}
	
	/**
	 * Returns true if the exit button was pressed.
	 *
	 * @return true if the exit button was pressed.
	 */
	public boolean didExit() {
		return exitPressed && !exitPrevious;
	}
	
	/**
	 * Creates a new input controller
	 * 
	 * The input controller attempts to connect to the X-Box controller at device 0,
	 * if it exists.  Otherwise, it falls back to the keyboard control.
	 */

	/**
	 * Returns true if the pause button was pressed.
	 * @return true if the pause button was pressed.
	 */
	public boolean didPause() { return pausePressed && !pausePrevious; }

	public boolean didPressEnter() { return enterPressed && !enterPrevious;}

	/** Sets whether or not the game is currently paused.
	 *
	 * @param p whether or not the game is currently paused.
	 */
	public void setPaused(boolean p) { paused = p;}

	public InputController() {
		// If we have a game-pad for id, then use it.
		Array<XBoxController> controllers = Controllers.get().getXBoxControllers();
		if (controllers.size > 0) {
			xbox = controllers.get( 0 );
		} else {
			xbox = null;
		}
		crosshair = new Vector2();
		crosscache = new Vector2();
	}

	/**
	 * Reads the input for the player and converts the result into game logic.
	 *
	 * The method provides both the input bounds and the drawing scale.  It needs
	 * the drawing scale to convert screen coordinates to world coordinates.  The
	 * bounds are for the crosshair.  They cannot go outside of this zone.
	 *
	 * @param bounds The input bounds for the crosshair.  
	 * @param scale  The drawing scale
	 */
	public void readInput(Rectangle bounds, Vector2 scale) {
		// Copy state from last animation frame
		// Helps us ignore buttons that are held down
		primePrevious  = primePressed;
		secondPrevious = secondPressed;
		resetPrevious  = resetPressed;
		debugPrevious  = debugPressed;
		exitPrevious = exitPressed;
		nextPrevious = nextPressed;
		prevPrevious = prevPressed;
		pausePrevious = pausePressed;
		enterPrevious = enterPressed;
		if (paused) {
			pauseUpPrevious = pauseUpPressed;
			pauseDownPrevious = pauseDownPressed;
			pauseLeftPrevious = pauseLeftPressed;
			pauseRightPrevious = pauseRightPressed;
		}
		
		// Check to see if a GamePad is connected
		if (xbox != null && xbox.isConnected()) {
			readGamepad(bounds, scale);
			readKeyboard(bounds, scale, true); // Read as a back-up
		} else {
			readKeyboard(bounds, scale, false);
		}
	}

	/**
	 * Reads input from an X-Box controller connected to this computer.
	 *
	 * The method provides both the input bounds and the drawing scale.  It needs
	 * the drawing scale to convert screen coordinates to world coordinates.  The
	 * bounds are for the crosshair.  They cannot go outside of this zone.
	 *
	 * @param bounds The input bounds for the crosshair.  
	 * @param scale  The drawing scale
	 */
	private void readGamepad(Rectangle bounds, Vector2 scale) {
		resetPressed = xbox.getStart();
		exitPressed  = xbox.getBack();
		nextPressed  = xbox.getRBumper();
		prevPressed  = xbox.getLBumper();
		primePressed = xbox.getA();
		debugPressed  = xbox.getY();

		// Increase animation frame, but only if trying to move
		horizontal = xbox.getLeftX();
		vertical   = xbox.getLeftY();
		secondPressed = xbox.getRightTrigger() > 0.6f;
		
		// Move the crosshairs with the right stick.
		tertiaryPressed = xbox.getA();
		crosscache.set(xbox.getLeftX(), xbox.getLeftY());
		if (crosscache.len2() > GP_THRESHOLD) {
			momentum += GP_ACCELERATE;
			momentum = Math.min(momentum, GP_MAX_SPEED);
			crosscache.scl(momentum);
			crosscache.scl(1/scale.x,1/scale.y);
			crosshair.add(crosscache);
		} else {
			momentum = 0;
		}
		clampPosition(bounds);
	}

	/**
	 * Reads input from the keyboard.
	 *
	 * This controller reads from the keyboard regardless of whether or not an X-Box
	 * controller is connected.  However, if a controller is connected, this method
	 * gives priority to the X-Box controller.
	 *
	 * @param secondary true if the keyboard should give priority to a gamepad
	 */
	private void readKeyboard(Rectangle bounds, Vector2 scale, boolean secondary) {
		// Give priority to gamepad results
		resetPressed = (secondary && resetPressed) || (Gdx.input.isKeyPressed(Input.Keys.R));
		debugPressed = (secondary && debugPressed) || (Gdx.input.isKeyPressed(Input.Keys.B));
		primePressed = (secondary && primePressed) || (Gdx.input.isKeyPressed(Input.Keys.UP)
				|| Gdx.input.isKeyPressed(Input.Keys.W));
		exitPressed  = (secondary && exitPressed) || (Gdx.input.isKeyPressed(Input.Keys.ESCAPE));
		pausePressed = (secondary && pausePressed) || (Gdx.input.isKeyPressed(Input.Keys.P));

		
		// Directional controls
		if (!paused) {
			horizontal = (secondary ? horizontal : 0.0f);
			if (Gdx.input.isKeyPressed(Input.Keys.RIGHT) || Gdx.input.isKeyPressed(Input.Keys.D)) {
				horizontal += 1.0f;
			}
			if (Gdx.input.isKeyPressed(Input.Keys.LEFT) || Gdx.input.isKeyPressed(Input.Keys.A)) {
				horizontal -= 1.0f;
			}

			vertical = (secondary ? vertical : 0.0f);
			if (Gdx.input.isKeyPressed(Input.Keys.UP) || Gdx.input.isKeyPressed(Input.Keys.W)) {
				vertical += 1.0f;
			}
			if (Gdx.input.isKeyPressed(Input.Keys.DOWN) || Gdx.input.isKeyPressed(Input.Keys.S)) {
				vertical -= 1.0f;
			}

			if (Gdx.input.isKeyPressed(Input.Keys.SPACE) && !genreSwitched) {
				genreSwitched = true;
				switchGenre = true;
			} else if (!Gdx.input.isKeyPressed(Input.Keys.SPACE)) {
				genreSwitched = false;
			}
		}
		// When the game IS paused
		else {
			pauseRightPressed = Gdx.input.isKeyPressed(Input.Keys.RIGHT) || Gdx.input.isKeyPressed(Input.Keys.D);
			pauseLeftPressed = Gdx.input.isKeyPressed(Input.Keys.LEFT) || Gdx.input.isKeyPressed(Input.Keys.A);
			pauseUpPressed = Gdx.input.isKeyPressed(Input.Keys.UP) || Gdx.input.isKeyPressed(Input.Keys.W);
			pauseDownPressed = Gdx.input.isKeyPressed(Input.Keys.DOWN) || Gdx.input.isKeyPressed(Input.Keys.S);
<<<<<<< HEAD
=======
			enterPressed = Gdx.input.isKeyPressed(Input.Keys.ENTER);

>>>>>>> 7b5257c5
		}
		//TODO: This is temporary code to add artificial delay to the syncing
		delay = 0;
		if (Gdx.input.isKeyPressed(Keys.EQUALS)){
			delay = .05f;
		}
		else if(Gdx.input.isKeyPressed(Keys.MINUS)){
			delay = -.05f;
		}

		if (Gdx.input.isKeyPressed(Input.Keys.L)) {
			GameController.getInstance().exitScreen(0);
		}

		if (Gdx.input.isKeyPressed(Keys.TAB) && GameController.getInstance()
				.getPlayerCompletedLevel()) {
			GameController gc = GameController.getInstance();
			gc.exitScreen(1);
			gc.setPlayerCompletedLevel(false);
			gc.setCurrentlLevel(gc.getCurrentLevel()+1);
		}

		if (Gdx.input.isKeyPressed(Keys.C)) {
			GameController.getInstance().setComplete(true);
			GameController.getInstance().setPlayerCompletedLevel(false);
		}




		
		// Mouse results
        	tertiaryPressed = Gdx.input.isButtonPressed(Input.Buttons.LEFT);
		crosshair.set(Gdx.input.getX(), Gdx.input.getY());
		crosshair.scl(1/scale.x,-1/scale.y);
		crosshair.y += bounds.height;
		clampPosition(bounds);
	}
	
	/**
	 * Clamp the cursor position so that it does not go outside the window
	 *
	 * While this is not usually a problem with mouse control, this is critical 
	 * for the gamepad controls.
	 */
	private void clampPosition(Rectangle bounds) {
		crosshair.x = Math.max(bounds.x, Math.min(bounds.x+bounds.width, crosshair.x));
		crosshair.y = Math.max(bounds.y, Math.min(bounds.y+bounds.height, crosshair.y));
	}


	/** Sets the boolean value for switchGenre */
	public void setSwitchGenre(boolean switchGenre){
		this.switchGenre = switchGenre;
	}

	/** Returns the boolean value of switchGenre
	 * Returns true if genre is switching
	 * */
	public boolean getSwitchGenre(){
		return switchGenre;
	}

	/** returns the delay value*/
	public float getDelay(){
		return delay;
	}
}<|MERGE_RESOLUTION|>--- conflicted
+++ resolved
@@ -407,11 +407,8 @@
 			pauseLeftPressed = Gdx.input.isKeyPressed(Input.Keys.LEFT) || Gdx.input.isKeyPressed(Input.Keys.A);
 			pauseUpPressed = Gdx.input.isKeyPressed(Input.Keys.UP) || Gdx.input.isKeyPressed(Input.Keys.W);
 			pauseDownPressed = Gdx.input.isKeyPressed(Input.Keys.DOWN) || Gdx.input.isKeyPressed(Input.Keys.S);
-<<<<<<< HEAD
-=======
 			enterPressed = Gdx.input.isKeyPressed(Input.Keys.ENTER);
 
->>>>>>> 7b5257c5
 		}
 		//TODO: This is temporary code to add artificial delay to the syncing
 		delay = 0;

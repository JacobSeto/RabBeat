/*
 * WorldController.java
 *
 * This is the most important new class in this lab.  This class serves as a combination
 * of the CollisionController and GameplayController from the previous lab.  There is not
 * much to do for collisions; Box2d takes care of all of that for us.  This controller
 * invokes Box2d and then performs any after the fact modifications to the data
 * (e.g. gameplay).
 *
 * If you study this class, and the contents of the edu.cornell.cs3152.physics.obstacles
 * package, you should be able to understand how the Physics engine works.
 *
 * Author: Walker M. White
 * Based on original PhysicsDemo Lab by Don Holden, 2007
 * LibGDX version, 2/6/2015
 */
package edu.cornell.gdiac.rabbeat;

import com.badlogic.gdx.graphics.Color;
import com.badlogic.gdx.graphics.g2d.TextureRegion;
import com.badlogic.gdx.math.Interpolation.SwingOut;
import com.badlogic.gdx.math.Rectangle;
import com.badlogic.gdx.utils.Timer.Task;
import edu.cornell.gdiac.rabbeat.objects.enemies.Enemy;
import edu.cornell.gdiac.rabbeat.objects.platforms.MovingPlatform;
import edu.cornell.gdiac.rabbeat.objects.platforms.WeightedPlatform;
import edu.cornell.gdiac.rabbeat.objects.projectiles.Bee;
import edu.cornell.gdiac.rabbeat.objects.projectiles.Bullet;
import edu.cornell.gdiac.rabbeat.objects.projectiles.Echo;
import edu.cornell.gdiac.rabbeat.sync.ISynced;
import edu.cornell.gdiac.rabbeat.sync.SyncController;
import edu.cornell.gdiac.rabbeat.ui.GenreUI;

import java.util.Iterator;

import com.badlogic.gdx.*;
import com.badlogic.gdx.audio.*;
import com.badlogic.gdx.math.*;
import com.badlogic.gdx.utils.*;
import com.badlogic.gdx.physics.box2d.*;
import edu.cornell.gdiac.assets.AssetDirectory;
import edu.cornell.gdiac.util.*;
import edu.cornell.gdiac.rabbeat.objects.*;

/**
 * Base class for a world-specific controller.
 *
 *
 * A world has its own objects, assets, and input controller. Thus this is
 * really a mini-GameEngine in its own right. The only thing that it does
 * not do is create a GameCanvas; that is shared with the main application.
 *
 * You will notice that asset loading is not done with static methods this time.
 * Instance asset loading makes it easier to process our game modes in a loop,
 * which
 * is much more scalable. However, we still want the assets themselves to be
 * static.
 * This is the purpose of our AssetState variable; it ensures that multiple
 * instances
 * place nicely with the static assets.
 */
public class GameController implements Screen, ContactListener {

	/**
	 * The genre state of the game
	 */
	private Genre genre = Genre.SYNTH;
	/**
	 * The Sync object that will sync the world to the beat
	 */
	public SyncController syncController;

	/**
	 * The SoundController object to handle audio
	 */
	public SoundController soundController;
	public ObjectController objectController;

	/**
	 * Exit code for quitting the game
	 */
	public static final int EXIT_QUIT = 0;


	/**
	 * Exit code for going back to the level select menu
	 */
	public static final int BACK_TO_LEVEL_SELECT = 1;


	public static final int GO_TO_LEVEL_SELECT = 1;

	/**
	 * Exit code for going to the next level
	 */
	public static final int NEXT_LEVEL = 2;


	/** Exit code for going to the main menu */
	public static final int MAIN_MENU = 3;

	/**
	 * The integer that represents the number of levels that the player has unlocked
	 */

	private static int levelsUnlocked;

	/**
	 * The integer that represents the current level number the player selected from the
	 * LevelSelectorScreen
	 */
	private static int currentLevelInt = 1;

	/**
	 * The String that represents the JSON file for the current level the player selected from the
	 * LevelSelectorScreen
	 */
	private static String currentLevel = "level" + currentLevelInt;

	/**
	 * How many frames after winning/losing do we continue?
	 */
	public static final int EXIT_COUNT = 35;

	/**
	 * The number of levels in the game
	 */
	private final int numberOfLevels = 12;

	/**
	 * The amount of time for a physics engine step.
	 */
	public static final float WORLD_STEP = 1 / 60.0f;
	/**
	 * Number of velocity iterations for the constrain solvers
	 */
	public static final int WORLD_VELOC = 6;
	/**
	 * Number of position iterations for the constrain solvers
	 */
	public static final int WORLD_POSIT = 2;
	/**
	 * Width of the screen in Box2d units
	 */
	protected static final float DEFAULT_WIDTH = 38.4f;
	/**
	 * Height of the screen in Box2d units
	 */
	protected static final float DEFAULT_HEIGHT = 21.64f;
	/**
	 * The default value of gravity (going down)
	 */
	protected static final float DEFAULT_GRAVITY = -18f;

	/**
	 * The boolean representing whether the player has completed the level
	 */
	private boolean playerCompletedLevel = false;

	private boolean collidedWithCrusher = false;

	/**
	 * Reference to the game canvas
	 */
	protected GameCanvas canvas;
	/**
	 * Listener that will update the player mode when we are done
	 */
	private ScreenListener listener;

	/**
	 * The Box2D world
	 */
	protected World world;
	/**
	 * The boundary of the world
	 */
	protected Rectangle bounds;
	/**
	 * The world scale
	 */
	protected Vector2 scale;
	/**
	 * Width of the game world in Box2d units
	 */
	protected float worldWidth;
	/**
	 * Height of the game world in Box2d units
	 */
	protected float worldHeight;

	/**
	 * Whether or not this is an active controller
	 */
	private boolean active;
	/**
	 * Whether we have completed this level
	 */
	private boolean complete = false;

	/**
	 * Whether we have failed at this world (and need a reset)
	 */
	private boolean failed = false;
	/**
	 * Whether or not the game is paused
	 */
	private boolean paused = false;

	/** Whether or not the player is currently colliding with a wall
	/**
	 * Whether or not the game is in calibration screen
	 */
	public boolean calibrateScreen = false;
	/**
	 * Whether calibration is happening
	 */
	public boolean inCalibration = false;
	/**
	 * Whether the genre switch mechanic is locked
	 */
	private boolean isGenreSwitchLocked = true;

	/**
	 * Whether or not the cutscene sound effect has been played
	 */
	private boolean cutscenePlayed = false;

	/**
	 * Whether or not debug mode is active
	 */
	private boolean debug;
	/**
	 * Stores the bpm after it's loaded in. Don't use this for anything, use getBPM() instead.
	 */
	private int levelBPM;
	/**
	 * synth soundtrack of game
	 */
	private Music synthSoundtrack;
	/**
	 * jazz soundtrack of game
	 */
	private Music jazzSoundtrack;

	/**
	 * Pause tint synth color
	 */
	private Color pauseTintSynthColor;

	/**
	 * Pause tint jazz color
	 */

	private Color pauseTintJazzColor;

	/**
	 * Current item selected in the pause menu
	 */
	private int pauseItemSelected = 0;

	/**
	 * Current item selected in the victory screen menu
	 */
	private int victoryScreenItemSelected = 0;

	/**
	 * Global music volume, which can be changed in pause menu
	 */

	private int musicVolume = 10;

	/**
	 * Global SFX volume, which can be changed in pause menu
	 */

	private int SFXVolume = 10;

	/**
	 * lIST of enemies that are 'bounded' to a moving or weighted platform
	 */
	private Enemy[] boundedEnemies;
	/**
	 * lIST of platforms that are 'bounded' to an enemy
	 */
	private BoxGameObject[] boundedPlatforms;

	/**
	 * last platform collided with
	 */
	private WeightedPlatform lastCollideWith;

	private MovingPlatform lastMCollideWith;
	/**
	 * the spawnpoint location of the player
	 */

	private Vector2 respawnPoint = null;

	/**
	 * Mark set to handle more sophisticated collision callbacks
	 */
	protected ObjectSet<Fixture> sensorFixtures;

	/**
	 * Jump buffer time
	 */
	private final float jumpBuffer = 0.02f;

	private static GameController theController = null;

	public static synchronized GameController getInstance() {
		if (theController == null) {
			theController = new GameController();
		}
		return theController;
	}

	/**
	 * Returns true if debug mode is active.
	 * <p>
	 * If true, all objects will display their physics bodies.
	 *
	 * @return true if debug mode is active.
	 */
	public boolean isDebug() {
		return debug;
	}

	/**
	 * Sets whether debug mode is active.
	 * <p>
	 * If true, all objects will display their physics bodies.
	 *
	 * @param value whether debug mode is active.
	 */
	public void setDebug(boolean value) {
		debug = value;
	}

	/**
	 * Returns true if the level is completed.
	 * <p>
	 * If true, the level will advance after a countdown
	 *
	 * @return true if the level is completed.
	 */
	public boolean isComplete() {
		return complete;
	}

	/**
	 * Sets whether the level is completed.
	 * <p>
	 * If true, the level will advance after a countdown
	 *
	 * @param value whether the level is completed.
	 */
	public void setComplete(boolean value) {
		complete = value;
	}

	/**
	 * Returns true if the level is failed.
	 * <p>
	 * If true, the level will reset after a countdown
	 *
	 * @return true if the level is failed.
	 */
	public boolean isFailure() {
		return failed;
	}

	/**
	 * Sets whether the level is failed.
	 * <p>
	 * If true, the level will reset after a countdown
	 *
	 * @param value whether the level is failed.
	 */
	public void setFailure(boolean value) {
		failed = value;
	}

	/**
	 * Returns true if this is the active screen
	 *
	 * @return true if this is the active screen
	 */
	public boolean isActive() {
		return active;
	}

	/**
	 * Returns true if the genre switch is locked, disabling the SHIFT key
	 *
	 * @return true if the genre switch is locked
	 */
	public boolean isGenreSwitchLocked() {
		return isGenreSwitchLocked;
	}

	/**
	 * Returns true if the game is paused
	 *
	 * @return true if the game is paused
	 */
	public boolean getPaused() {
		return paused;
	}

	/**
	 * Sets whether the game is paused.
	 *
	 * @param value whether the game is paused.
	 */
	public void setPaused(boolean value) {
		paused = value;
	}

	/**
	 * Returns the canvas associated with this controller
	 * <p>
	 * The canvas is shared across all controllers
	 *
	 * @return the canvas associated with this controller
	 */
	public GameCanvas getCanvas() {
		return canvas;
	}

	/**
	 * Sets the canvas associated with this controller
	 * <p>
	 * The canvas is shared across all controllers. Setting this value will compute the drawing
	 * scale from the canvas size.
	 *
	 * @param canvas the canvas associated with this controller
	 */
	public void setCanvas(GameCanvas canvas) {
		this.canvas = canvas;
		this.scale.x = objectController.tileSize;
		this.scale.y = objectController.tileSize;
	}

	/**
	 * Creates a new game world with the default values.
	 * <p>
	 * The game world is scaled so that the screen coordinates do not agree with the Box2d
	 * coordinates. The bounds are in terms of the Box2d world, not the screen.
	 */
	protected GameController() {
		this(new Rectangle(0, 0, DEFAULT_WIDTH, DEFAULT_HEIGHT),
				new Vector2(0, DEFAULT_GRAVITY));
		setDebug(false);
		setComplete(false);
		setFailure(false);
		setPaused(false);
		pauseTintSynthColor = new Color(1, 0, 1, 0.55f);
		pauseTintJazzColor = new Color(1, 0, 1, 0.55f);
		world.setContactListener(this);
		sensorFixtures = new ObjectSet<Fixture>();
		objectController = new ObjectController();
		theController = this;
	}

	/**
	 * Creates a new game world
	 * <p>
	 * The game world is scaled so that the screen coordinates do not agree with the Box2d
	 * coordinates. The bounds are in terms of the Box2d world, not the screen.
	 *
	 * @param bounds  The game bounds in Box2d coordinates
	 * @param gravity The gravitational force on this Box2d world
	 */
	protected GameController(Rectangle bounds, Vector2 gravity) {
		world = new World(gravity, false);
		this.bounds = new Rectangle(bounds);
		this.scale = new Vector2(1, 1);
		complete = false;
		failed = false;
		debug = false;
		active = false;
		paused = false;
		cutscenePlayed = false;
	}

	/**
	 * Dispose of all (non-static) resources allocated to this mode.
	 */
	public void dispose() {
		for (GameObject obj : objectController.objects) {
			obj.deactivatePhysics(world);
		}
		objectController = null;
		world.dispose();
		objectController = null;
		bounds = null;
		scale = null;
		world = null;
		canvas = null;
		syncController = null;

	}

	/**
	 * Gather the assets for this controller.
	 * <p>
	 * This method extracts the asset variables from the given asset directory. It should only be
	 * called after the asset directory is completed.
	 *
	 * @param directory Reference to global asset manager.
	 */
	public void gatherAssets(AssetDirectory directory) {
		soundController = new SoundController();
		objectController.gatherAssets(directory);
		levelBPM = objectController.defaultConstants.get("music").get(getCurrentLevel())
				.getInt("bpm");
		syncController = new SyncController(levelBPM);

		Preferences prefs = Gdx.app.getPreferences("MusicVolume");
		musicVolume = prefs.getInteger("musicVolume", 10);

		prefs = Gdx.app.getPreferences("SFXVolume");
		SFXVolume = prefs.getInteger("sfxVolume", 10);

		// set the soundtrack
		setSoundtrack(directory);
		// set the sound effects
		initializeSFX(directory);
		syncController.setSync(synthSoundtrack, jazzSoundtrack);
	}

	/**
	 * Sets the synth and jazz soundtrack to the correct tracks. This function will be significant
	 * if there are multiple different soundtracks for different levels
	 *
	 * @param directory Reference to global asset manager.
	 */
	public void setSoundtrack(AssetDirectory directory) {
		synthSoundtrack = directory.getEntry(
				objectController.defaultConstants.get("music").get(getCurrentLevel())
						.getString("synth"), Music.class);
		jazzSoundtrack = directory
				.getEntry(objectController.defaultConstants.get("music").get(getCurrentLevel())
						.getString("jazz"), Music.class);
		soundController.setSynthTrack(synthSoundtrack);
		soundController.setJazzTrack(jazzSoundtrack);
		soundController.setGlobalMusicVolume(musicVolume / 10f);
		soundController.setGlobalSFXVolume(SFXVolume / 10f);
	}

	/**
	 * Initializes the sound effects, which are stored in the sound controller.
	 *
	 * @param directory Reference to global asset manager.
	 */
	public void initializeSFX(AssetDirectory directory) {
		soundController.addSound("genreSwitch", directory.getEntry("sfx:genreSwitch", Sound.class));
		String checkpointNum; // change this once tracks are finalized to match their key signatures. 1 = lab,
		// 2 = disco, 3 = penthouse
		switch (currentLevelInt) {
			case 1: case 2: case 3: case 4:
				checkpointNum = "1";
				break;
			case 5: case 6: case 7: case 8:
				checkpointNum = "2";
				break;
			case 9: case 10: case 11: case 12:
				checkpointNum = "3";
				break;
			default:
				checkpointNum = "3";
				break;
		}
		soundController.addSound("checkpoint",
				directory.getEntry("sfx:checkpoint" + checkpointNum, Sound.class));
		soundController.addSound("jump",
				directory.getEntry("sfx:jump", Sound.class));
		soundController.addSound("death", directory.getEntry("sfx:death", Sound.class));

		switch (currentLevelInt) {
			case 1: // JAZZ
				soundController.addSound("cutscene",
						directory.getEntry("sfx:jazzCutscene", Sound.class));
				break;
			case 4: // ROCK
				soundController.addSound("cutscene",
						directory.getEntry("sfx:rockCutscene", Sound.class));
				break;
			case 6: // POP
				soundController.addSound("cutscene",
						directory.getEntry("sfx:popCutscene", Sound.class));
				break;
			case 8: // HIP HOP
				soundController.addSound("cutscene",
						directory.getEntry("sfx:hiphopCutscene", Sound.class));
				break;
			case 10: // COUNTRY
				soundController.addSound("cutscene",
						directory.getEntry("sfx:countryCutscene", Sound.class));
				break;
			case 12: // CLASSICAL
				soundController.addSound("cutscene",
						directory.getEntry("sfx:classicalCutscene", Sound.class));
				break;
			default:
				break;
		}

	}

	public Vector2 getScale() {
		return scale;
	}

	public int getBPM() {
		return syncController.BPM;
	}

	/**
	 * Adds a physics object in to the insertion queue.
	 * <p>
	 * Objects on the queue are added just before collision processing. We do this to control object
	 * creation.
	 * <p>
	 * param obj The object to add
	 */
	public void instantiateQueue(GameObject obj) {
		assert inBounds(obj) : "Object is not in bounds";
		objectController.addQueue.add(obj);
	}

	/**
	 * If the object is implements {@link ISynced}, add to the sync. If it is a
	 * {@link IGenreObject}, add to genreObstacles.
	 *
	 * @param object:      The object you are instantiating
	 * @param insertIndex: Where the object should be placed in the PooledList
	 */
	protected void instantiate(GameObject object, int insertIndex) {
		assert inBounds(object) : "Object is not in bounds";
		int index = objectController.insertIndexes[insertIndex];
		objectController.objects.add(index, object);
		for (int i = insertIndex; i < objectController.insertIndexes.length; i++) {
			objectController.insertIndexes[i]++;
		}
		if (object instanceof ISynced) {
			syncController.addSync((ISynced) object);
		}
		if (object instanceof IGenreObject) {
			objectController.genreObjects.add((IGenreObject) object);
		}
		object.activatePhysics(world);
	}

	/**
	 * If the object is implements {@link ISynced}, add to the sync. If it is a
	 * {@link IGenreObject}, add to genreObstacles.
	 *
	 * @param gui: The GUI element you are instantiating
	 */
	protected void instantiate(GenreUI gui) {
		syncController.addSync(gui);
		objectController.genreObjects.add(gui);
	}

	/**
	 * Returns true if the object is in bounds.
	 * <p>
	 * This assertion is useful for debugging the physics.
	 *
	 * @param obj The object to check.
	 * @return true if the object is in bounds.
	 */
	public boolean inBounds(GameObject obj) {
		boolean horiz = (bounds.x <= obj.getX() && obj.getX() <= bounds.x + bounds.width);
		boolean vert = (bounds.y <= obj.getY() && obj.getY() <= bounds.y + bounds.height);
		return horiz && vert;
	}

	/**
	 * Initialize the game for the first time
	 */
	public void initialize() {
		isGenreSwitchLocked = getCurrentLevelInt() <= 2;
		genre = getCurrentLevelInt() == 2 ? Genre.JAZZ : Genre.SYNTH;
		if (getCurrentLevelInt() == 2) {
			soundController.setGenre(Genre.JAZZ);
		}
		Vector2 gravity = new Vector2(world.getGravity());

		world = new World(gravity, false);
		populateLevel();
		worldWidth = DEFAULT_WIDTH * objectController.levelBackground.getRegionWidth()
				/ getCanvas().getWidth();
		worldHeight = DEFAULT_HEIGHT * objectController.levelBackground.getRegionHeight()
				/ getCanvas().getHeight();
		world.setContactListener(this);
		soundController.resetMusic();
		soundController.playMusic(genre);
		syncController.initializeSync();
		setComplete(false);
		setFailure(false);
		setPaused(false);
	}

	/**
	 * Resets the status of the game so that we can play again.
	 * <p>
	 * This method disposes of the world and creates a new one.
	 */
	public void reset() {
		Vector2 gravity = new Vector2(world.getGravity());

		for (GameObject obj : objectController.objects) {
			obj.deactivatePhysics(world);
		}
		objectController.objects.clear();
		objectController.addQueue.clear();
		for (int i = 0; i < objectController.insertIndexes.length; i++) {
			objectController.insertIndexes[i] = 0;
		}
		world.dispose();

		world = new World(gravity, false);
		world.setContactListener(this);
		setComplete(false);
		setFailure(false);
		populateLevel();
	}

	/**
	 * Lays out the game geography.
	 */
	private void populateLevel() {
		// world starts with Synth gravity
		world.setGravity(new Vector2(0,
				objectController.defaultConstants.get("defaults").getFloat("gravity", 0)));
		objectController.populateObjects(genre, scale, respawnPoint);
	}

	/**
	 * Returns whether to process the update loop
	 * <p>
	 * At the start of the update loop, we check if it is time to switch to a new game mode. If not,
	 * the update proceeds normally.
	 *
	 * @param dt Number of seconds since last animation frame
	 * @return whether to process the update loop
	 */
	public boolean preUpdate(float dt) {
		InputController input = InputController.getInstance();
		input.readInput(bounds, scale);
		soundController.update();
		syncController.update(getPaused());

		if(currentLevelInt == 1 && InputController.getInstance().didPressEnter() && !paused) {
			if(showLevel1FirstCutScene) {
				showLevel1SecondCutScene = true;
				showLevel1FirstCutScene = false;
			} else if(showLevel1SecondCutScene) {
				showLevel1ThirdCutScene = true;
				showLevel1SecondCutScene = false;
			} else if(showLevel1ThirdCutScene) {
				showLevel1FourthCutScene = true;
				showLevel1ThirdCutScene = false;
			} else if(showLevel1FourthCutScene) {
				displayStartCutScenes = false;
			}
		}

		//ADD: !showLevel1ThirdCutScene && !showLevel1FourthCutScene if more cutscenes
		if(currentLevelInt == 1 && !showLevel1FirstCutScene && !showLevel1SecondCutScene
				&& !showLevel1ThirdCutScene && !showLevel1FourthCutScene && displayStartCutScenes) {
			showLevel1FirstCutScene = true;
		}

		if (listener != null) {
			// Toggle debug
			if (input.didDebug()) {
				debug = !debug;
			}

			// Handle resets
			if (input.didReset()) {
				reset();
			}

			// Now it is time to maybe switch screens.
			// if (input.didPressLevelSelect()) {
			// exitLevel();
			// }

			if (input.didPause()) {
				// If game is already paused, hitting pause again will unpause it.
				paused = !paused;
				if (paused) {
					pause();
				} else {
					resume();
					// Make sure that genre doesn't get switched while game is paused
				}
			} else if (paused) {
				//calibrating for audio delay
				syncController.calibrationCheck(inCalibration, dt);

				// If game is currently in the middle of the paused state, do all this. It won't
				// work the first frame of pausing but that should be fine
				if (input.didPressDownWhilePaused()) {
					pauseItemSelected = (pauseItemSelected + 1) % 6;
				}
				if (input.didPressUpWhilePaused()) { // not using else if on purpose
					pauseItemSelected--;
					if (pauseItemSelected == -1) {
						pauseItemSelected = 5;
					}
				}
				if (pauseItemSelected == 3) {
					if (input.didPressLeftWhilePaused()
							&& musicVolume > 0) { // change this to 1 if it causes bugs
						musicVolume--;
						soundController.setGlobalMusicVolumeImmediate(musicVolume / 10f, true);
						Preferences prefs = Gdx.app.getPreferences("MusicVolume");
						prefs.putInteger("musicVolume", musicVolume);
						prefs.flush();
					}
					if (input.didPressRightWhilePaused() && musicVolume < 10) {
						musicVolume++;
						soundController.setGlobalMusicVolumeImmediate(musicVolume / 10f, true);
						Preferences prefs = Gdx.app.getPreferences("MusicVolume");
						prefs.putInteger("musicVolume", musicVolume);
						prefs.flush();
					}
				} else if (pauseItemSelected == 4) {
					if (input.didPressLeftWhilePaused()
							&& SFXVolume > 0) { // again, change this to 1 if it causes bugs
						SFXVolume--;
						Preferences prefs = Gdx.app.getPreferences("SFXVolume");
						prefs.putInteger("sfxVolume", SFXVolume);
						prefs.flush();
					}
					if (input.didPressRightWhilePaused() && SFXVolume < 10) {
						SFXVolume++;
						Preferences prefs = Gdx.app.getPreferences("SFXVolume");
						prefs.putInteger("sfxVolume", SFXVolume);
						prefs.flush();
					}
				} else {
					if (input.didPressEnter()) {
						pauseAction(pauseItemSelected);
					}
				}
			}

			if (failed && getPlayer().playerAnimFinished()) {
				reset();
			} else if (GameController.getInstance().isComplete()) {
				pause();
				return false;
			}

		}
		if (!isFailure() && objectController.player.getY() < -1) {
			setFailure(true);
			return false;
		}
		return true;
	}

	/**
	 * The core gameplay loop of this world.
	 * <p>
	 * This method contains the specific update code for this mini-game. It does not handle
	 * collisions, as those are managed by the parent class WorldController. This method is called
	 * after input is read, but before collisions are resolved. The very last thing that it should
	 * do is apply forces to the appropriate objects.
	 *
	 * @param dt Number of seconds since last animation frame
	 */
	public void update(float dt) {


		if (InputController.getInstance().getSwitchGenre()) {
			if (!objectController.player.genreSwitchCooldown) {
				switchGenre();
				updateGenreSwitch();
			}
			InputController.getInstance().setSwitchGenre(false);
		}
		if (InputController.getInstance().didPrimary() && objectController.player.isGrounded) {
			soundController.playSFX("jump");
		}
		if (lastCollideWith != null) {
			Vector2 displace = lastCollideWith.currentVelocity();
			objectController.player.setDisplace(displace);
		}
		if (lastMCollideWith != null) {
			Vector2 displace = lastMCollideWith.currentVelocity();
			objectController.player.setDisplace(displace);
		}

	}

	/**
	 * Callback method for the start of a collision
	 * <p>
	 * This method is called when we first get a collision between two objects. We use this method
	 * to test if it is the "right" kind of collision. In particular, we use it to test if we made
	 * it to the win door.
	 *
	 * @param contact The two bodies that collided
	 */
	@Override
	public void beginContact(Contact contact) {
		Fixture fix1 = contact.getFixtureA();
		Fixture fix2 = contact.getFixtureB();

		Body body1 = fix1.getBody();
		Body body2 = fix2.getBody();

		Object fd1 = fix1.getUserData();
		Object fd2 = fix2.getUserData();

		try {
			GameObject bd1 = (GameObject) body1.getUserData();
			GameObject bd2 = (GameObject) body2.getUserData();

			// Checks whether player is grounded (prevents double jumping)
			if ((objectController.player.getSensorName().equals(fd2)
					&& objectController.player != bd1) ||
					(objectController.player.getSensorName().equals(fd1)
							&& objectController.player != bd2)) {
				// Prevents checkpoints from being detected as ground
				if (objectController.player == bd1 ? !bd2.isSensor() : !bd1.isSensor()) {
					// Ensures that player is grounded even after quick air time
					Timer.schedule(new Task() {
						@Override
						public void run() {
							objectController.player.setGrounded(true);
							sensorFixtures.add(objectController.player == bd1 ? fix2
									: fix1); // Could have more than one ground
						}
					}, jumpBuffer);
				}
			}
			// Check for win condition
			if ((bd1 == objectController.player && bd2 == objectController.goalDoor) ||
					(bd1 == objectController.goalDoor && bd2 == objectController.player)) {
				setComplete(true);
			}

			// Bullet and Bee Collision checks
			if (bd2 instanceof Bullet && !(bd1 instanceof Enemy || bd1 instanceof Echo)) {
				bd2.markRemoved(true);
			}
			if (bd2 instanceof Bee) {
				assert bd1 != null;
				if (bd1.getWall()) {
					bd2.markRemoved(true);
				}
			}

			// player collision checks
			if (bd1.getType() == Type.Player || bd2.getType() == Type.Player) {
				if (bd2.getType() == Type.LETHAL || bd1.getType() == Type.LETHAL) {
					if (!getPlayer().getIsDying()) {
						getPlayer().setDying(true);
						soundController.playSFX("death");
					}
				}
				if (bd2.getType() == Type.CRUSHER || bd1.getType() == Type.CRUSHER) {
					collidedWithCrusher = true;
				}
				if (bd2 instanceof WeightedPlatform) {
					lastCollideWith = (WeightedPlatform) bd1;
				}
				if ((bd2.getWall() || bd1.getWall()) && collidedWithCrusher) {
					if (!getPlayer().getIsDying()) {
						getPlayer().setDying(true);
						soundController.playSFX("death");
					}
				}
			}
			if ((bd1 instanceof WeightedPlatform) && (bd2.getType() == Type.Player)) {
				lastCollideWith = (WeightedPlatform) bd1;
			}
			if ((bd1 instanceof MovingPlatform) && (bd2.getType() == Type.Player)) {
				lastMCollideWith = (MovingPlatform) bd1;
			}
			// Check for collision with checkpoints and set new current checkpoint
			for (Checkpoint checkpoint : objectController.checkpoints) {
				if (!checkpoint.isActive && ((bd1 == objectController.player && bd2 == checkpoint)
						||
						(bd1 == checkpoint && bd2 == objectController.player))) {
					if (!checkpoint.isActive && checkpoint.getIndex() != 0) {
						soundController.playSFX("checkpoint");
					}
					if (getCurrentLevelInt() == 2 && checkpoint.getIndex() == 1) {
						isGenreSwitchLocked = false;
					}
					checkpoint.setActive();
					respawnPoint = checkpoint.getPosition();
				}
			}
		} catch (Exception e) {
			e.printStackTrace();
		}
	}

	/**
	 * Callback method for the start of a collision
	 * <p>
	 * This method is called when two objects cease to touch. The main use of this method is to
	 * determine when the character is NOT on the ground. This is how we prevent double jumping.
	 */
	public void endContact(Contact contact) {
		Fixture fix1 = contact.getFixtureA();
		Fixture fix2 = contact.getFixtureB();

		Body body1 = fix1.getBody();
		Body body2 = fix2.getBody();

		Object fd1 = fix1.getUserData();
		Object fd2 = fix2.getUserData();
		try {
			GameObject bd1 = (GameObject) body1.getUserData();
			GameObject bd2 = (GameObject) body2.getUserData();

			if (bd1.getType() == Type.CRUSHER || bd2.getType() == Type.CRUSHER) {
				collidedWithCrusher = false;
			}
		}
		catch (Exception e) {
			e.printStackTrace();
		}

		Object bd1 = body1.getUserData();
		Object bd2 = body2.getUserData();

		if ((objectController.player.getSensorName().equals(fd2) && objectController.player != bd1)
				||
				(objectController.player.getSensorName().equals(fd1)
						&& objectController.player != bd2)) {
			// Jump buffer (coyote time) after leaving ground
			Timer.schedule(new Task() {
				@Override
				public void run() {
					sensorFixtures.remove(objectController.player == bd1 ? fix2 : fix1);
					if (sensorFixtures.size == 0) {
						objectController.player.setGrounded(false);
					}
				}
			}, jumpBuffer);

		}
		if ((bd1 instanceof WeightedPlatform) && (bd2 instanceof Player)) {
			if (bd1 == lastCollideWith) {
				lastCollideWith = null;
			}
			objectController.player.setDisplace(new Vector2(0, 0));
		}
		if ((bd1 instanceof MovingPlatform) && (bd2 instanceof Player)) {
			if (bd1 == lastMCollideWith) {
				lastMCollideWith = null;
			}
			objectController.player.setDisplace(new Vector2(0, 0));
		}
	}

	/**
	 * Unused ContactListener method
	 */
	public void postSolve(Contact contact, ContactImpulse impulse) {
	}

	/**
	 * Unused ContactListener method
	 */
	public void preSolve(Contact contact, Manifold oldManifold) {
	}

	/**
	 * Loop update when the genre switch occurs. Only objects affected by genre switching should be
	 * updated.
	 */
	public void updateGenreSwitch() {
		soundController.setGenre(genre);
		soundController.playSFX("genreSwitch");

		for (IGenreObject g : objectController.genreObjects) {
			g.genreUpdate(genre);
		}
	}

	/**
	 * Processes physics
	 * <p>
	 * Once the update phase is over, but before we draw, we are ready to handle physics. The
	 * primary method is the step() method in world. This implementation works for all applications
	 * and should not need to be overwritten.
	 *
	 * @param dt Number of seconds since last animation frame
	 */
	public void postUpdate(float dt) {
		// Add any objects created by actions
		while (!objectController.addQueue.isEmpty()) {
			instantiate(objectController.addQueue.poll(), 0);
		}

		// Turn the physics engine crank.
		world.step(WORLD_STEP, WORLD_VELOC, WORLD_POSIT);
		// set position, then call a world step of zeroz
		// Garbage collect the deleted objects.
		// Note how we use the linked list nodes to delete O(1) in place.
		// This is O(n) without copying.
		Iterator<PooledList<GameObject>.Entry> iterator = objectController.objects.entryIterator();
		while (iterator.hasNext()) {
			PooledList<GameObject>.Entry entry = iterator.next();
			GameObject obj = entry.getValue();
			if (obj.isRemoved()) {
				obj.deactivatePhysics(world);
				entry.remove();
				for (int i = 0; i < objectController.insertIndexes.length; i++) {
					objectController.insertIndexes[i]--;
				}
			} else {
				// Note that update is called last!
				obj.update(dt);
			}
		}

		// Update checkpoints
		for (Checkpoint checkpoint : objectController.checkpoints) {
			checkpoint.update(dt);
		}
	}

	/** The boolean that represents whether the starting cutscenes in level 1 should be displayed */
	public static boolean displayStartCutScenes;

	/** The boolean that represents whether the first starting cut scene in level 1 should be displayed */
	public static boolean showLevel1FirstCutScene;

	/** The boolean that represents whether the second starting cut scene in level 1 should be displayed */
	public static boolean showLevel1SecondCutScene;

	/** The boolean that represents whether the third starting cut scene in level 1 should be displayed */
	public static boolean showLevel1ThirdCutScene;

	/** The boolean that represents whether the fourth starting cut scene in level 1 should be displayed */
	public static boolean showLevel1FourthCutScene;

	/**
	 * Draw the physics objects to the canvas
	 * <p>
	 * For simple worlds, this method is enough by itself. It will need to be overriden if the world
	 * needs fancy backgrounds or the like.
	 * <p>
	 * The method draws all objects in the order that they were added.
	 *
	 * @param dt Number of seconds since last animation frame
	 */
	public void draw(float dt) {
		canvas.clear();

		// Draw background unscaled.
		canvas.begin(false);
		canvas.draw(objectController.levelBackground, 0, 0);
		canvas.end();

		canvas.begin(false);
		for (GameObject obj : objectController.objects) {
			obj.draw(canvas);
		}
		canvas.end();

		if (debug) {
			canvas.beginDebug();
			for (GameObject obj : objectController.objects) {
				obj.drawDebug(canvas);
			}
			canvas.endDebug();
		}

		// Draw genre indicator UI
		canvas.begin(true);
		canvas.draw(objectController.blackGradient, 0, 0);
		objectController.genreIndicator.draw(canvas, 50, 50);
		canvas.end();

		// Victory Screen
		if (complete && !failed) {
<<<<<<< HEAD
<<<<<<< Updated upstream
=======

			if(currentLevelInt != 1 && currentLevelInt != 12) {

>>>>>>> ada9b08e
			System.out.println("COMPLETE: " + currentLevelInt);
=======
>>>>>>> Stashed changes
			if((currentLevelInt == 1 && !showFirstVictoryScreen && !showSecondVictoryScreen)
					|| (currentLevelInt == 12 && !showFirstVictoryScreen && !showSecondVictoryScreen
					&& !showThirdVictoryScreen && !showFourthVictoryScreen)) {
				showFirstVictoryScreen = true;
			}

			if(currentLevelInt != 1 && currentLevelInt != 12) {
				readyToGoToNextLevel = true;
			}


			playerCompletedLevel = true;
			objectController.displayFont.setColor(Color.YELLOW);
			if (!cutscenePlayed) {
				cutscenePlayed = true;
				switch (currentLevelInt) {
					case 1: case 4: case 6: case 8: case 10: case 12:
						soundController.playSFX("cutscene");
						break;
					default:
						break;
				}
			}
			drawVictoryScreen();
			incrementLevelsUnlocked();
		} else if (failed) {
			objectController.displayFont.setColor(Color.RED);
		}

		canvas.begin(true);

		if(currentLevelInt == 1 && displayStartCutScenes){
			if(showLevel1FourthCutScene) {
				//TODO: replace with 4th start screen
				canvasDrawVictoryScreen(objectController.level4VS);
			} else if (showLevel1ThirdCutScene){
				//TODO: replace with 3rd start screen
				canvasDrawVictoryScreen(objectController.level1VS);
			} else if(showLevel1SecondCutScene) {
				//TODO: replace with 2nd start screen
				canvasDrawVictoryScreen(objectController.level4VS);
			} else if (showLevel1FirstCutScene){
				//TODO: replace with 1st start screen
				canvasDrawVictoryScreen(objectController.level1VS);
			}
		}

		canvas.end();

		// Put pause screen UI in this if statement
		if (paused) {
			float pulse = syncController.uiSyncPulse.uiPulseScale;
			objectController.displayFont.setColor(Color.CYAN);
			canvas.begin(true);

			canvas.draw(objectController.pauseWhiteOverlayTexture.getTexture(), (genre == Genre.SYNTH ? pauseTintSynthColor : pauseTintJazzColor), 0, 0, 0, 0, 0, 1, 1);
			canvas.draw(objectController.overlayTexture.getTexture(), Color.WHITE, 0, 0, 0, -10, 0,1.05f, 1.05f);
			if(calibrateScreen){
				canvas.draw(objectController.tapText.getTexture(), Color.WHITE, 0, 0, 860, 390, 0, 1f, 1f);
				canvas.draw(objectController.pressSpace.getTexture(), Color.WHITE, 0, 0, 860, 310, 0, 0.75f, 0.75f);
				int beatNum = syncController.beat.getBeatFour();
				int beatX = 875;
				int xSpace = 75;
				for(int i = 1; i < 5; i++){
					if(i == beatNum){
						canvas.draw(objectController.onBeatTexture.getTexture(), Color.WHITE, 0, 0, beatX, 200, 0, 1f * pulse, 1f * pulse);
					}
					else{
						canvas.draw(objectController.offBeatTexture.getTexture(), Color.WHITE, 0, 0, beatX, 200, 0, 1f, 1f);
					}
					beatX+=xSpace;
				}
				canvas.drawText("Delay: " +(int)(syncController.audioDelay*100) + "ms", objectController.displayFont, 830, 100);
			}
			else{
				canvas.draw(objectController.resumeTexture.getTexture(), Color.WHITE, 0, 0, 860, 400, 0, 0.5f, 0.5f);
				canvas.draw(objectController.restartLevelTexture.getTexture(), Color.WHITE, 0, 0, 860, 340, 0, 0.5f, 0.5f);
				canvas.draw(objectController.exitLevelTexture.getTexture(), Color.WHITE, 0, 0, 860, 280, 0, 0.5f, 0.5f);
				canvas.draw(objectController.musicTexture.getTexture(), Color.WHITE, 0, 0, 800, 200, 0, 0.5f, 0.5f);
				canvas.draw(objectController.SFXTexture.getTexture(), Color.WHITE, 0, 0, 850, 140, 0, 0.5f, 0.5f);
				canvas.draw(objectController.calibrateTextTexture.getTexture(), Color.WHITE, 0, 0, 850, 60, 0, 0.5f, 0.5f);
				for (int i = 0; i < musicVolume; i++) {
					canvas.draw(objectController.volumeBoxTexture.getTexture(), Color.WHITE, 0, 0, 970 + i * 20, 200, 0, 0.5f, 0.5f);
				}
				for (int i = 0; i < SFXVolume; i++) {
					canvas.draw(objectController.volumeBoxTexture.getTexture(), Color.WHITE, 0, 0, 970 + i * 20, 140, 0, 0.5f, 0.5f);
				}
				canvas.draw(objectController.unhoverLowerSoundTexture.getTexture(), Color.WHITE, 0, 0, 935, 200, 0, 0.5f, 0.5f);
				canvas.draw(objectController.unhoverLowerSoundTexture.getTexture(), Color.WHITE, 0, 0, 935, 140, 0, 0.5f, 0.5f);
				canvas.draw(objectController.unhoverUpSoundTexture.getTexture(), Color.WHITE, 0, 0, 1175, 200, 0, 0.5f, 0.5f);
				canvas.draw(objectController.unhoverUpSoundTexture.getTexture(), Color.WHITE, 0, 0, 1175, 140, 0, 0.5f, 0.5f);


				switch (pauseItemSelected) {
					case 0: // Resume Level
						canvas.draw(objectController.indicatorStarTexture.getTexture(), Color.WHITE, 0, 0,  800, 400, 0, 0.5f * pulse, 0.5f * pulse);
						break;
					case 1: // Restart Level
						canvas.draw(objectController.indicatorStarTexture.getTexture(), Color.WHITE, 0, 0,  800,340, 0, 0.5f * pulse, 0.5f * pulse);
						break;
					case 2: // Exit Level
						canvas.draw(objectController.indicatorStarTexture.getTexture(), Color.WHITE, 0, 0, 800, 280,0, 0.5f * pulse, 0.5f * pulse);
						break;
					case 3: // Music
						canvas.draw(objectController.indicatorStarTexture.getTexture(), Color.WHITE, 0, 0, 740,200, 0, 0.5f * pulse, 0.5f * pulse);
						break;
					case 4: // SFX
						canvas.draw(objectController.indicatorStarTexture.getTexture(), Color.WHITE, 0, 0, 780,140, 0, 0.5f * pulse, 0.5f * pulse);
						break;
					case 5: // Calibrate
						canvas.draw(objectController.indicatorStarTexture.getTexture(), Color.WHITE, 0, 0, 780,60, 0, 0.5f * pulse, 0.5f * pulse);
						break;
				}
			}

			canvas.end();
		}


	}
	/**
	 * Called when the Screen is resized.
	 *
	 * This can happen at any point during a non-paused state but will never happen
	 * before a call to show().
	 *
	 * @param width  The new width in pixels
	 * @param height The new height in pixels
	 */
	public void resize ( int width, int height){
		// IGNORE FOR NOW
	}

	/**
	 * Called when the Screen should render itself.
	 *
	 * We defer to the other methods update() and draw(). However, it is VERY
	 * important
	 * that we only quit AFTER a draw.
	 *
	 * @param delta Number of seconds since last animation frame
	 */
	public void render ( float delta){
		if (active) {
			if (preUpdate(delta) && !paused  && !displayStartCutScenes) {
				update(delta); // This is the one that must be defined.
				postUpdate(delta);
			}
			if (!paused) {
				canvas.updateCamera(objectController.player, worldWidth, worldHeight);
			}
			draw(delta);
		}



	}

	/**
	 * Called when the Screen is paused.
	 *
	 * We need this method to stop all sounds when we pause.
	 * Pausing happens when we switch game modes.
	 */
	public void pause () {

		InputController.getInstance().setPaused(true);
		soundController.setGlobalMusicVolumeImmediate(musicVolume / 10f, true);
	}

	/**
	 * Called when the Screen is resumed from a paused state.
	 *
	 * This is usually when it regains focus.
	 */
	public void resume () {
		soundController.setGlobalMusicVolumeImmediate(musicVolume / 10f);
		soundController.setGlobalSFXVolume(SFXVolume / 10f);

		// soundController.resumeMusic();
		InputController.getInstance().setPaused(false);
		pauseItemSelected = 0; // delete this line if pause menu should "save" where you were last time
		InputController.getInstance().setSwitchGenre(false);
	}

	public void pauseAction ( int sel){
		switch (sel) {
			case 1: // Restart Level
				paused = false;
				for (Checkpoint checkpoint : objectController.checkpoints) {
					checkpoint.setActive(false);
				}
				if (objectController.checkpoints.size() > 0) {
					objectController.checkpoints.get(0).setActive(true);
				}
				respawnPoint = null;
				resume();
				reset();

				if(currentLevelInt == 1) {
					displayStartCutScenes = true;
					showLevel1FirstCutScene = false;
					showLevel1SecondCutScene = false;
					showLevel1ThirdCutScene = false;
					showLevel1FourthCutScene = false;
				}
				break;
			case 0: // Resume Level
				paused = false;
				resume();
				break;
			case 2: // Exit Level
				exitLevel();
				break;
			case 5: // Calibrate
				calibrateScreen = true;
			default:
				break;
		}
	}

	/**
	 * Returns to the level select screen and resets the SoundController
	 * accordingly.
	 */

	public void exitLevel () {
		soundController.resetMusic();
		soundController.pauseMusic();
		exitScreen(0);
	}

	/**
	 * Called when this screen becomes the current screen for a Game.
	 */
	public void show () {
		// Useless if called in outside animation loop
		active = true;
	}

	/**
	 * Called when this screen is no longer the current screen for a Game.
	 */
	public void hide () {
		// Useless if called in outside animation loop
		active = false;
	}

	/**
	 * Sets the ScreenListener for this mode
	 *
	 * The ScreenListener will respond to requests to quit.
	 */
	public void setScreenListener (ScreenListener listener){
		this.listener = listener;
	}

	/**
	 * Switches the genre depending on what the current genre is.
	 */
	public void switchGenre () {
		switch (genre) {
			case SYNTH:
				genre = Genre.JAZZ;
				break;
			case JAZZ:
				genre = Genre.SYNTH;
				break;
		}
	}

	public void setSpawn (Vector2 spawn){
		respawnPoint = spawn;
	}

	public Player getPlayer () {
		return objectController.player;
	}

	/** Return the currentLevel String variable */
	public String getCurrentLevel () {
		return currentLevel;
	}

	/** Set the currentLevel variable to the current level */
	public void setCurrentlLevel (String currentLevel){
		this.currentLevel = currentLevel;
	}

	public int getNumberOfLevels () {
		return numberOfLevels;
	}

	/** Called when the game screen needs to be exited out of */
	public void exitScreen ( int exitCode){
		soundController.pauseMusic();
		listener.exitScreen(this, exitCode);
	}

	/**
	 * Sets the currentLevelInt variable and concurrently change the currentLevel
	 * String
	 */
	public void setCurrentLevelInt ( int currentLevelInt){
		this.currentLevelInt = currentLevelInt;
		currentLevel = "level" + currentLevelInt;
	}

	/** Return the int variable currentLevelInt */
	public int getCurrentLevelInt () {
		return currentLevelInt;
	}

	/** Returns the number of levelsUnlocked */
	public int getLevelsUnlocked () {
		return levelsUnlocked;
	}

	/** Sets the integer levelsUnlocked */
	public void setLevelsUnlocked ( int levelsUnlocked){
		this.levelsUnlocked = levelsUnlocked;
	}

	/**
	 * Increments the integer levelsUnlocked if a player completes a level and the
	 * next level is locked
	 */
	public void incrementLevelsUnlocked () {
		if (currentLevelInt == levelsUnlocked && currentLevelInt < 12) {
			levelsUnlocked++;
			Preferences prefs = Gdx.app.getPreferences("SavedLevelsUnlocked");
			prefs.putInteger("levelsUnlocked", levelsUnlocked);
			prefs.flush();
		}
	}

	/** Returns whether player has completed the level */
	public boolean getPlayerCompletedLevel () {
		return playerCompletedLevel;
	}

	/** Sets the boolean playerCompletedLevel */
	public void setPlayerCompletedLevel ( boolean playerCompletedLevel){
		this.playerCompletedLevel = playerCompletedLevel;
	}

	/** Sets the integer victoryScreenItemSelected */
	public void setVictoryScreenItemSelected ( int victoryScreenItemSelected){
		this.victoryScreenItemSelected = victoryScreenItemSelected;
	}

	/** Returns the integer victoryScreenItemSelected */
	public int getVictoryScreenItemSelected () {
		return victoryScreenItemSelected;
	}

	/** Returns the object controller */
	public ObjectController getObjectController () {
		return objectController;
	}


	/** Boolean that represents whether all the cutscenes have been read and
	 * whether the next level should be loaded
	 */
	public boolean readyToGoToNextLevel = false;

	/** Boolean that represents whether the first victory screen is showing for level 1 and level 12 */
	public boolean showFirstVictoryScreen;

	/** Boolean that represents whether the second victory screen is showing for level 1 and level 12 */
	public boolean showSecondVictoryScreen;

	/** Boolean that represents whether the third victory screen is showing for level 12*/
	public boolean showThirdVictoryScreen;

	/** Boolean that represents whether the fourth victory screen is showing for level 12*/
	public boolean showFourthVictoryScreen;


	/** Displays the victory screen after player completes a level */
	public void drawVictoryScreen () {
		canvas.begin(true);
		if (currentLevelInt == 1) {

			if (InputController.getInstance().didPressEnter()) {
				if (showSecondVictoryScreen) {
					readyToGoToNextLevel = true;
					showSecondVictoryScreen = false;
				} else if (showFirstVictoryScreen) {
					showSecondVictoryScreen = true;
					showFirstVictoryScreen = false;
				}

			}
			if (showFirstVictoryScreen) {
				canvasDrawVictoryScreen(objectController.level1VS);
			} else if (showSecondVictoryScreen) {
				//TODO: replace with 2nd victory screen
				canvasDrawVictoryScreen(objectController.level4VS);
			}


		} else if (currentLevelInt == 4) {
			canvas.draw(objectController.level4VS, 0, 0);
		} else if (currentLevelInt == 6) {
			canvas.draw(objectController.level6VS, 0, 0);
		} else if (currentLevelInt == 8) {
			canvas.draw(objectController.level8VS, 0, 0);
		} else if (currentLevelInt == 9) {
			canvas.draw(objectController.level9VS, 0, 0);
		} else if (currentLevelInt == 10) {
			canvas.draw(objectController.level10VS, 0, 0);
		} else if (currentLevelInt == 12) {
			if(InputController.getInstance().didPressEnter()) {
				if(showThirdVictoryScreen) {
					showFourthVictoryScreen = true;
					showSecondVictoryScreen = false;
				} else if(showSecondVictoryScreen) {
					showThirdVictoryScreen = true;
					showSecondVictoryScreen = false;
				} else if (showFirstVictoryScreen) {
					showSecondVictoryScreen = true;
					showFirstVictoryScreen = false;
				}
			}

			if(showFirstVictoryScreen) {
				canvasDrawVictoryScreen(objectController.level1VS);
			} else if(showSecondVictoryScreen) {
				//TODO: replace with 2nd victory screen (Level 12)
				canvasDrawVictoryScreen(objectController.level4VS);
			} else if(showThirdVictoryScreen) {
				//TODO: replace with 3nd victory screen (Level 12)
				canvasDrawVictoryScreen(objectController.level1VS);
			} else if(showFourthVictoryScreen) {
				//TODO: replace with 4th victory screen (Level 12)
				canvasDrawVictoryScreen(objectController.level4VS);
			}

		} else {
			canvas.draw(objectController.victoryScreenBackground, 0, 0);
		}
		canvas.end();

	}

	/** Helper method for drawVictoryScreen that takes a TextureRegion parameter to
	 * pass into the method canvas.draw()
	 * */
	public void canvasDrawVictoryScreen(TextureRegion victoryScreen) {
		canvas.draw(victoryScreen, 0, 0);
	}
}<|MERGE_RESOLUTION|>--- conflicted
+++ resolved
@@ -1190,18 +1190,7 @@
 		canvas.end();
 
 		// Victory Screen
-		if (complete && !failed) {
-<<<<<<< HEAD
-<<<<<<< Updated upstream
-=======
-
-			if(currentLevelInt != 1 && currentLevelInt != 12) {
-
->>>>>>> ada9b08e
-			System.out.println("COMPLETE: " + currentLevelInt);
-=======
->>>>>>> Stashed changes
-			if((currentLevelInt == 1 && !showFirstVictoryScreen && !showSecondVictoryScreen)
+		if (complete && !failed) {if((currentLevelInt == 1 && !showFirstVictoryScreen && !showSecondVictoryScreen)
 					|| (currentLevelInt == 12 && !showFirstVictoryScreen && !showSecondVictoryScreen
 					&& !showThirdVictoryScreen && !showFourthVictoryScreen)) {
 				showFirstVictoryScreen = true;
@@ -1214,16 +1203,6 @@
 
 			playerCompletedLevel = true;
 			objectController.displayFont.setColor(Color.YELLOW);
-			if (!cutscenePlayed) {
-				cutscenePlayed = true;
-				switch (currentLevelInt) {
-					case 1: case 4: case 6: case 8: case 10: case 12:
-						soundController.playSFX("cutscene");
-						break;
-					default:
-						break;
-				}
-			}
 			drawVictoryScreen();
 			incrementLevelsUnlocked();
 		} else if (failed) {

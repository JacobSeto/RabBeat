--- conflicted
+++ resolved
@@ -569,12 +569,7 @@
 				setFailure(true);
 			}
 
-<<<<<<< HEAD
-
-			if (bd1.equals(objectController.enemy.bullet) && !bd2.equals(objectController.enemy)){
-=======
 			if (bd1 instanceof Bullet && !(bd2 instanceof Enemy) && !bd2.getName().contains("checkpoint")){
->>>>>>> 6d317170
 				bd1.markRemoved(true);
 			}
 

--- conflicted
+++ resolved
@@ -18,15 +18,12 @@
 
 import com.badlogic.gdx.graphics.g2d.BitmapFont;
 import com.badlogic.gdx.graphics.g2d.TextureRegion;
-<<<<<<< HEAD
 import com.badlogic.gdx.physics.box2d.joints.DistanceJoint;
 import com.badlogic.gdx.physics.box2d.joints.PrismaticJoint;
 import com.badlogic.gdx.physics.box2d.joints.PrismaticJointDef;
 import com.badlogic.gdx.physics.box2d.joints.RevoluteJointDef;
-=======
 import edu.cornell.gdiac.rabbeat.obstacles.enemies.Bee;
 import edu.cornell.gdiac.rabbeat.obstacles.enemies.BeeHive;
->>>>>>> e43e3656
 import edu.cornell.gdiac.rabbeat.obstacles.enemies.Enemy;
 import edu.cornell.gdiac.rabbeat.obstacles.enemies.SyncedProjectile;
 import edu.cornell.gdiac.rabbeat.obstacles.platforms.WeightedPlatform;
@@ -617,7 +614,6 @@
 			if ((bd1 instanceof WeightedPlatform) && (bd2 instanceof Player)){
 				Vector2 displace = ((WeightedPlatform) bd1).currentVelocity();
 				System.out.println("yipee");
-<<<<<<< HEAD
 
 				//TODO: This creashes the game and does not work as intended.  should have player transform set to weighted platform
 				//objectController.player.setPosition(playerPos.x+displace.x, playerPos.y+displace.y);
@@ -625,11 +621,8 @@
 				//TODO: Move this to a conitnuous collision checker
 				//objectController.player.setDisplace(displace);
 				objectController.player.setBodyCollidedWith(bd1);
-				
-=======
 				//TODO: Move this to a conitnuous collision checker
 				objectController.player.setDisplace(displace);
->>>>>>> e43e3656
 			}
 			// Check for collision with checkpoints and set new current checkpoint
 			for (Checkpoint checkpoint : objectController.checkpoints) {
@@ -674,15 +667,12 @@
 		}
 		if ((bd1 instanceof WeightedPlatform) && (bd2 instanceof Player)){
 			System.out.println("whoopee");
-<<<<<<< HEAD
 			//objectController.player.setDisplace(new Vector2(0,0));
 			//breakJoint(jointBetweenPlatformAndPlayer);
 			try {
 				//world.destroyJoint(jointBetweenPlatformAndPlayer);
 			} catch (Exception ignored) {}
-=======
 			objectController.player.setDisplace(new Vector2(0,0));
->>>>>>> e43e3656
 		}
 
 	}

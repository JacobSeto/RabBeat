--- conflicted
+++ resolved
@@ -80,14 +80,12 @@
 	 */
 	public static final int EXIT_QUIT = 0;
 
-<<<<<<< HEAD
-	/** Exit code for going back to the level select menu */
-=======
+
 	/**
 	 * Exit code for going back to the level select menu
 	 */
 	public static final int BACK_TO_LEVEL_SELECT = 1;
->>>>>>> 0c95e6e6
+
 
 	public static final int GO_TO_LEVEL_SELECT = 1;
 

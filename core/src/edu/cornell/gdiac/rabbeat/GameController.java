--- conflicted
+++ resolved
@@ -1194,12 +1194,9 @@
 	public void incrementLevelsUnlocked() {
 		if(currentLevelInt == levelsUnlocked && currentLevelInt < 12) {
 			levelsUnlocked++;
-<<<<<<< HEAD
-=======
 			Preferences prefs = Gdx.app.getPreferences("SavedLevelsUnlocked");
 			prefs.putInteger("levelsUnlocked", levelsUnlocked);
 			prefs.flush();
->>>>>>> 87d69cbc
 		}
 	}
 
@@ -1227,8 +1224,6 @@
 	public ObjectController getObjectController() {
 		return objectController;
 	}
-<<<<<<< HEAD
-=======
 
 	/** Displays the victory screen after player completes a level */
 	public void drawVictoryScreen() {
@@ -1253,5 +1248,4 @@
 		canvas.end();
 
 	}
->>>>>>> 87d69cbc
 }
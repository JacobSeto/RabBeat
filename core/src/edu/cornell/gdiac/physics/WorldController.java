/*
 * WorldController.java
 *
 * This is the most important new class in this lab.  This class serves as a combination 
 * of the CollisionController and GameplayController from the previous lab.  There is not 
 * much to do for collisions; Box2d takes care of all of that for us.  This controller 
 * invokes Box2d and then performs any after the fact modifications to the data 
 * (e.g. gameplay).
 *
 * If you study this class, and the contents of the edu.cornell.cs3152.physics.obstacles
 * package, you should be able to understand how the Physics engine works.
 *
 * Author: Walker M. White
 * Based on original PhysicsDemo Lab by Don Holden, 2007
 * LibGDX version, 2/6/2015
 */
package edu.cornell.gdiac.physics;

import edu.cornell.gdiac.physics.platform.DudeModel;
import edu.cornell.gdiac.physics.platform.RopeBridge;
import edu.cornell.gdiac.physics.platform.Spinner;
import java.util.Iterator;

import com.badlogic.gdx.*;
import com.badlogic.gdx.audio.*;
import com.badlogic.gdx.math.*;
import com.badlogic.gdx.utils.*;
import com.badlogic.gdx.assets.*;
import com.badlogic.gdx.graphics.*;
import com.badlogic.gdx.graphics.g2d.*;
import com.badlogic.gdx.physics.box2d.*;
import com.badlogic.gdx.graphics.g2d.freetype.*;
import edu.cornell.gdiac.assets.AssetDirectory;
import edu.cornell.gdiac.physics.platform.WeightedPlatform;
import edu.cornell.gdiac.util.*;
import edu.cornell.gdiac.physics.obstacle.*;
import javax.xml.soap.Text;

/**
 * Base class for a world-specific controller.
 *
 *
 * A world has its own objects, assets, and input controller.  Thus this is 
 * really a mini-GameEngine in its own right.  The only thing that it does
 * not do is create a GameCanvas; that is shared with the main application.
 *
 * You will notice that asset loading is not done with static methods this time.  
 * Instance asset loading makes it easier to process our game modes in a loop, which 
 * is much more scalable. However, we still want the assets themselves to be static.
 * This is the purpose of our AssetState variable; it ensures that multiple instances
 * place nicely with the static assets.
 */
public class WorldController implements Screen, ContactListener {

	/** The genre state of the game */
	public Genre genre = Genre.SYNTH;

	/** The texture for walls and platforms */
	protected TextureRegion earthTile;
	/** The texture for weighted platforms */
	protected TextureRegion weightedPlatform;

	/** The texture for the exit condition */
	protected TextureRegion goalTile;
	/** The font for giving messages to the player */
	protected BitmapFont displayFont;
	
	/** Exit code for quitting the game */
	public static final int EXIT_QUIT = 0;
    /** How many frames after winning/losing do we continue? */
	public static final int EXIT_COUNT = 120;

	/** The amount of time for a physics engine step. */
	public static final float WORLD_STEP = 1/60.0f;
	/** Number of velocity iterations for the constrain solvers */
	public static final int WORLD_VELOC = 6;
	/** Number of position iterations for the constrain solvers */
	public static final int WORLD_POSIT = 2;

	// TODO: Unsure whether to keep constants here or in the models
	/** Speed of player in Jazz */
	protected static final float PLAYER_VX_JAZZ = 10f;
	/** Speed of player in Synth */
	protected static final float PLAYER_VX_SYNTH = 15f;
	/** Upward force of player in Jazz */
	protected static final float PLAYER_JUMP_FORCE_JAZZ = 5f;
	/** Upward force of player in Synth */
	protected static final float PLAYER_JUMP_FORCE_SYNTH = 1f;
	/** Weighted platform position in Jazz */

	/** Weighted platform position in Synth */
	
	/** Width of the game world in Box2d units */
	protected static final float DEFAULT_WIDTH  = 32.0f;
	/** Height of the game world in Box2d units */
	protected static final float DEFAULT_HEIGHT = 18.0f;
	/** The default value of gravity (going down) */
	protected static final float DEFAULT_GRAVITY = -4.9f;
	
	/** Reference to the game canvas */
	protected GameCanvas canvas;
	/** All the objects in the world. */
	protected PooledList<Obstacle> objects  = new PooledList<Obstacle>();
	/** Queue for adding objects */
	protected PooledList<Obstacle> addQueue = new PooledList<Obstacle>();
	/** Listener that will update the player mode when we are done */
	private ScreenListener listener;

	/** The Box2D world */
	protected World world;
	/** The boundary of the world */
	protected Rectangle bounds;
	/** The world scale */
	protected Vector2 scale;

	/** Whether or not this is an active controller */
	private boolean active;
	/** Whether we have completed this level */
	private boolean complete;
	/** Whether we have failed at this world (and need a reset) */
	private boolean failed;
	/** Whether or not debug mode is active */
	private boolean debug;
	/** Countdown active for winning or losing */
	private int countdown;

<<<<<<< HEAD
=======

	/** Textures for rab-beat*/

	private TextureRegion synthDefaultTexture;
	private TextureRegion synthJazzTexture;
	private TextureRegion backgroundTexture;

>>>>>>> f13f7d96
	/** Texture asset for character avatar */
	private TextureRegion avatarTexture;
	/** Texture asset for the spinning barrier */
	private TextureRegion barrierTexture;
	/** Texture asset for the bridge plank */
	private TextureRegion bridgeTexture;

	// TODO: Add sounds and sound id fields here
	private float volume;

	/** The player scale for synth */
	private float playerScale = 3/8f;

	// Physics objects for the game
	/** Physics constants for initialization */
	private JsonValue constants;
	/** Reference to the character avatar */
	private DudeModel avatar;
	/** Reference to the goalDoor (for collision detection) */
	private BoxObstacle goalDoor;
	/** Reference to all the weighted platforms */
	private Array<SyncedPlatform> weightedPlatforms;

	/** Mark set to handle more sophisticated collision callbacks */
	protected ObjectSet<Fixture> sensorFixtures;


	/**
	 * Returns true if debug mode is active.
	 *
	 * If true, all objects will display their physics bodies.
	 *
	 * @return true if debug mode is active.
	 */
	public boolean isDebug( ) {
		return debug;
	}

	/**
	 * Sets whether debug mode is active.
	 *
	 * If true, all objects will display their physics bodies.
	 *
	 * @param value whether debug mode is active.
	 */
	public void setDebug(boolean value) {
		debug = value;
	}

	/**
	 * Returns true if the level is completed.
	 *
	 * If true, the level will advance after a countdown
	 *
	 * @return true if the level is completed.
	 */
	public boolean isComplete() {
		return complete;
	}

	/**
	 * Sets whether the level is completed.
	 *
	 * If true, the level will advance after a countdown
	 *
	 * @param value whether the level is completed.
	 */
	public void setComplete(boolean value) {
		if (value) {
			countdown = EXIT_COUNT;
		}
		complete = value;
	}

	/**
	 * Returns true if the level is failed.
	 *
	 * If true, the level will reset after a countdown
	 *
	 * @return true if the level is failed.
	 */
	public boolean isFailure( ) {
		return failed;
	}

	/**
	 * Sets whether the level is failed.
	 *
	 * If true, the level will reset after a countdown
	 *
	 * @param value whether the level is failed.
	 */
	public void setFailure(boolean value) {
		if (value) {
			countdown = EXIT_COUNT;
		}
		failed = value;
	}
	
	/**
	 * Returns true if this is the active screen
	 *
	 * @return true if this is the active screen
	 */
	public boolean isActive() {
		return active;
	}

	/**
	 * Returns the canvas associated with this controller
	 *
	 * The canvas is shared across all controllers
	 *
	 * @return the canvas associated with this controller
	 */
	public GameCanvas getCanvas() {
		return canvas;
	}
	
	/**
	 * Sets the canvas associated with this controller
	 *
	 * The canvas is shared across all controllers.  Setting this value will compute
	 * the drawing scale from the canvas size.
	 *
	 * @param canvas the canvas associated with this controller
	 */
	public void setCanvas(GameCanvas canvas) {
		this.canvas = canvas;
		this.scale.x = canvas.getWidth()/bounds.getWidth();
		this.scale.y = canvas.getHeight()/bounds.getHeight();
	}
	
	/**
	 * Creates a new game world with the default values.
	 *
	 * The game world is scaled so that the screen coordinates do not agree
	 * with the Box2d coordinates.  The bounds are in terms of the Box2d
	 * world, not the screen.
	 */
	protected WorldController() {
		this(new Rectangle(0,0,DEFAULT_WIDTH,DEFAULT_HEIGHT), 
			 new Vector2(0,DEFAULT_GRAVITY));
		setDebug(false);
		setComplete(false);
		setFailure(false);
		world.setContactListener(this);
		sensorFixtures = new ObjectSet<Fixture>();
		weightedPlatforms = new Array<>();
	}

	/**
	 * Creates a new game world
	 *
	 * The game world is scaled so that the screen coordinates do not agree
	 * with the Box2d coordinates.  The bounds are in terms of the Box2d
	 * world, not the screen.
	 *
	 * @param bounds	The game bounds in Box2d coordinates
	 * @param gravity	The gravitational force on this Box2d world
	 */
	protected WorldController(Rectangle bounds, Vector2 gravity) {
		world = new World(gravity,false);
		this.bounds = new Rectangle(bounds);
		this.scale = new Vector2(1,1);
		complete = false;
		failed = false;
		debug  = false;
		active = false;
		countdown = -1;
	}
	
	/**
	 * Dispose of all (non-static) resources allocated to this mode.
	 */
	public void dispose() {
		for(Obstacle obj : objects) {
			obj.deactivatePhysics(world);
		}
		objects.clear();
		addQueue.clear();
		world.dispose();
		objects = null;
		addQueue = null;
		bounds = null;
		scale  = null;
		world  = null;
		canvas = null;
	}

	// TODO: Adjust to the correct assets after assets have been added
	/**
	 * Gather the assets for this controller.
	 *
	 * This method extracts the asset variables from the given asset directory. It
	 * should only be called after the asset directory is completed.
	 *
	 * @param directory	Reference to global asset manager.
	 */
	public void gatherAssets(AssetDirectory directory) {
		avatarTexture  = new TextureRegion(directory.getEntry("platform:dude",Texture.class));
		barrierTexture = new TextureRegion(directory.getEntry("platform:barrier",Texture.class));
		bridgeTexture = new TextureRegion(directory.getEntry("platform:rope",Texture.class));

<<<<<<< HEAD
		// TODO: Add sounds from assets
=======
		synthDefaultTexture = new TextureRegion(directory.getEntry("rPlayer:synth",Texture.class));

		synthJazzTexture = new TextureRegion(directory.getEntry("rPlayer:synth-jazz",Texture.class));
		backgroundTexture = new TextureRegion(directory.getEntry("rBackground:test-bg",Texture.class));


		jumpSound = directory.getEntry( "platform:jump", Sound.class );
		fireSound = directory.getEntry( "platform:pew", Sound.class );
		plopSound = directory.getEntry( "platform:plop", Sound.class );
>>>>>>> f13f7d96

		constants = directory.getEntry( "platform:constants", JsonValue.class );

		// Allocate the tiles
		earthTile = new TextureRegion(directory.getEntry( "shared:earth", Texture.class ));
		weightedPlatform = new TextureRegion((directory.getEntry("shared:weighted", Texture.class)));
		goalTile  = new TextureRegion(directory.getEntry( "shared:goal", Texture.class ));
		displayFont = directory.getEntry( "shared:retro" ,BitmapFont.class);
	}

	/**
	 *
	 * Adds a physics object in to the insertion queue.
	 *
	 * Objects on the queue are added just before collision processing.  We do this to 
	 * control object creation.
	 *
	 * param obj The object to add
	 */
	public void addQueuedObject(Obstacle obj) {
		assert inBounds(obj) : "Object is not in bounds";
		addQueue.add(obj);
	}

	/**
	 * Immediately adds the object to the physics world
	 *
	 * param obj The object to add
	 */
	protected void addObject(Obstacle obj) {
		assert inBounds(obj) : "Object is not in bounds";
		objects.add(obj);
		obj.activatePhysics(world);
	}

	/**
	 * Returns true if the object is in bounds.
	 *
	 * This assertion is useful for debugging the physics.
	 *
	 * @param obj The object to check.
	 *
	 * @return true if the object is in bounds.
	 */
	public boolean inBounds(Obstacle obj) {
		boolean horiz = (bounds.x <= obj.getX() && obj.getX() <= bounds.x+bounds.width);
		boolean vert  = (bounds.y <= obj.getY() && obj.getY() <= bounds.y+bounds.height);
		return horiz && vert;
	}

	// TODO: Reset to SYNTH defaults
	/**
	 * Resets the status of the game so that we can play again.
	 *
	 * This method disposes of the world and creates a new one.
	 */
	public void reset() {
		//Default genre is synth
		genre = Genre.SYNTH;
		Vector2 gravity = new Vector2(world.getGravity() );

		for(Obstacle obj : objects) {
			obj.deactivatePhysics(world);
		}
		objects.clear();
		addQueue.clear();
		world.dispose();

		world = new World(gravity,false);
		world.setContactListener(this);
		setComplete(false);
		setFailure(false);
		populateLevel();
	}

	// TODO: Will use level data json to populate
	/**
	 * Lays out the game geography.
	 */
	private void populateLevel() {
		// Add level goal
		float dwidth  = goalTile.getRegionWidth()/scale.x;
		float dheight = goalTile.getRegionHeight()/scale.y;

		JsonValue goal = constants.get("goal");
		JsonValue goalpos = goal.get("pos");
		goalDoor = new BoxObstacle(goalpos.getFloat(0),goalpos.getFloat(1),dwidth,dheight);
		goalDoor.setBodyType(BodyDef.BodyType.StaticBody);
		goalDoor.setDensity(goal.getFloat("density", 0));
		goalDoor.setFriction(goal.getFloat("friction", 0));
		goalDoor.setRestitution(goal.getFloat("restitution", 0));
		goalDoor.setSensor(true);
		goalDoor.setDrawScale(scale);
		goalDoor.setTexture(goalTile);
		goalDoor.setName("goal");
		addObject(goalDoor);

		String wname = "wall";
		JsonValue walljv = constants.get("walls");
		JsonValue defaults = constants.get("defaults");
		for (int ii = 0; ii < walljv.size; ii++) {
			PolygonObstacle obj;
			obj = new PolygonObstacle(walljv.get(ii).asFloatArray(), 0, 0);
			obj.setBodyType(BodyDef.BodyType.StaticBody);
			obj.setDensity(defaults.getFloat( "density", 0.0f ));
			obj.setFriction(defaults.getFloat( "friction", 0.0f ));
			obj.setRestitution(defaults.getFloat( "restitution", 0.0f ));
			obj.setDrawScale(scale);
			obj.setTexture(earthTile);
			obj.setName(wname+ii);
			addObject(obj);
		}

		String pname = "platform";
		JsonValue platjv = constants.get("platforms");
		for (int ii = 0; ii < platjv.size; ii++) {
			PolygonObstacle obj;
			obj = new PolygonObstacle(platjv.get(ii).asFloatArray(), 0, 0);
			obj.setBodyType(BodyDef.BodyType.StaticBody);
			obj.setDensity(defaults.getFloat( "density", 0.0f ));
			obj.setFriction(defaults.getFloat( "friction", 0.0f ));
			obj.setRestitution(defaults.getFloat( "restitution", 0.0f ));
			obj.setDrawScale(scale);
			obj.setTexture(earthTile);
			obj.setName(pname+ii);
			addObject(obj);
		}

<<<<<<< HEAD
		String wpname = "wplatform";
		JsonValue wplatjv = constants.get("wplatforms");
		for (int ii = 0; ii < wplatjv.size; ii++) {
			JsonValue currentWP = wplatjv.get(ii);
			WeightedPlatform obj;
			obj = new WeightedPlatform(currentWP.get("pos").asFloatArray(), currentWP.get("synthPos").asFloatArray(),
					currentWP.get("jazzPos").asFloatArray());
			obj.setBodyType(BodyDef.BodyType.StaticBody);
			obj.setDensity(defaults.getFloat("density", 0.0f));
			obj.setFriction(defaults.getFloat("friction", 0.0f));
			obj.setRestitution(defaults.getFloat("restitution", 0.0f));
			obj.setDrawScale(scale);
			obj.setTexture(weightedPlatform);
			obj.setName(wpname + ii);
			addObject(obj);
			weightedPlatforms.add(obj);
		}
=======
		JsonValue wPlatform1 = constants.get("wplatform1");
		JsonValue wPlatPos1 = wPlatform1.get("pos");
		PolygonObstacle wp1 = new PolygonObstacle(wPlatPos1.asFloatArray(), 0, 0);
		wp1.setBodyType(BodyDef.BodyType.StaticBody);
		wp1.setDensity(defaults.getFloat("density", 0.0f));
		wp1.setFriction(defaults.getFloat("friction", 0.0f));
		wp1.setRestitution(defaults.getFloat("restitution", 0.0f));
		wp1.setDrawScale(scale);
		wp1.setTexture(weightedPlatform);
		wp1.setName("wp1");
		addObject(wp1);

		JsonValue wPlatform2 = constants.get("wplatform2");
		JsonValue wPlatPos2 = wPlatform2.get("pos");
		PolygonObstacle wp2 = new PolygonObstacle(wPlatPos2.asFloatArray(), 0, 0);
		wp2.setBodyType(BodyDef.BodyType.StaticBody);
		wp2.setDensity(defaults.getFloat("density", 0.0f));
		wp2.setFriction(defaults.getFloat("friction", 0.0f));
		wp2.setRestitution(defaults.getFloat("restitution", 0.0f));
		wp2.setDrawScale(scale);
		wp2.setTexture(weightedPlatform);
		wp2.setName("wp2");
		addObject(wp2);

//		String wpname = "wplatform";
//		JsonValue wplatjv = constants.get("wplatforms");
//		for (int ii = 0; ii < wplatjv.size; ii++) {
//			PolygonObstacle obj;
//			obj = new PolygonObstacle(wplatjv.get(ii).asFloatArray(), 0, 0);
//			obj.setBodyType(BodyDef.BodyType.StaticBody);
//			obj.setDensity(defaults.getFloat("density", 0.0f));
//			obj.setFriction(defaults.getFloat("friction", 0.0f));
//			obj.setRestitution(defaults.getFloat("restitution", 0.0f));
//			obj.setDrawScale(scale);
//			obj.setTexture(weightedPlatform);
//			obj.setName(wpname + ii);
//			addObject(obj);
//		}
>>>>>>> f13f7d96

		//world starts with Synth gravity
		world.setGravity( new Vector2(0,constants.get("genre_gravity").getFloat("synth",0)) );

		// Create dude
		dwidth  = synthDefaultTexture.getRegionWidth()/scale.x;
		dheight = synthDefaultTexture.getRegionHeight()/scale.y;
		avatar = new DudeModel(constants.get("bunny"), dwidth*playerScale, dheight*playerScale, playerScale);
		avatar.setDrawScale(scale);
		avatar.setTexture(synthDefaultTexture);
		addObject(avatar);

		volume = constants.getFloat("volume", 1.0f);
	}

	/**
	 * Returns whether to process the update loop
	 *
	 * At the start of the update loop, we check if it is time
	 * to switch to a new game mode.  If not, the update proceeds
	 * normally.
	 *
	 * @param dt	Number of seconds since last animation frame
	 * 
	 * @return whether to process the update loop
	 */
	public boolean preUpdate(float dt) {
		InputController input = InputController.getInstance();
		input.readInput(bounds, scale);
		if (listener != null) {
			// Toggle debug
			if (input.didDebug()) {
				debug = !debug;
			}

			// Handle resets
			if (input.didReset()) {
				reset();
			}

			// Now it is time to maybe switch screens.
			if (input.didExit()) {
				pause();
				listener.exitScreen(this, EXIT_QUIT);
				return false;
			}
			else if (countdown > 0) {
				countdown--;
			} else if (countdown == 0) {
				if (failed) {
					reset();
				} else if (complete) {
					pause();
					//TODO: Make Win Condition
					System.out.println("You win the game");
					return false;
				}
			}
		}
		if (!isFailure() && avatar.getY() < -1) {
			setFailure(true);
			return false;
		}
		return true;
	}

	// TODO: Update physics based on genre
	/**
	 * The core gameplay loop of this world.
	 *
	 * This method contains the specific update code for this mini-game. It does
	 * not handle collisions, as those are managed by the parent class WorldController.
	 * This method is called after input is read, but before collisions are resolved.
	 * The very last thing that it should do is apply forces to the appropriate objects.
	 *
	 * @param dt	Number of seconds since last animation frame
	 */
	public void update(float dt) {
		// Process actions in object model
		avatar.setMovement(InputController.getInstance().getHorizontal() * avatar.getForce());
		avatar.setJumping(InputController.getInstance().didPrimary());

		if (InputController.getInstance().getSwitchGenre()) {
			switchGenre();
			InputController.getInstance().setSwitchGenre(false);
			updateGenreSwitch();
		}
	}
	/**
	 * Callback method for the start of a collision
	 *
	 * This method is called when we first get a collision between two objects.  We use
	 * this method to test if it is the "right" kind of collision.  In particular, we
	 * use it to test if we made it to the win door.
	 *
	 * @param contact The two bodies that collided
	 */
	public void beginContact(Contact contact) {
		Fixture fix1 = contact.getFixtureA();
		Fixture fix2 = contact.getFixtureB();

		Body body1 = fix1.getBody();
		Body body2 = fix2.getBody();

		Object fd1 = fix1.getUserData();
		Object fd2 = fix2.getUserData();

		try {
			Obstacle bd1 = (Obstacle)body1.getUserData();
			Obstacle bd2 = (Obstacle)body2.getUserData();

			// See if we have landed on the ground.
			if ((avatar.getSensorName().equals(fd2) && avatar != bd1) ||
					(avatar.getSensorName().equals(fd1) && avatar != bd2)) {
				avatar.setGrounded(true);
				sensorFixtures.add(avatar == bd1 ? fix2 : fix1); // Could have more than one ground
			}

			// Check for win condition
			if ((bd1 == avatar   && bd2 == goalDoor) ||
					(bd1 == goalDoor && bd2 == avatar)) {
				setComplete(true);
			}
		} catch (Exception e) {
			e.printStackTrace();
		}

	}

	/**
	 * Callback method for the start of a collision
	 *
	 * This method is called when two objects cease to touch.  The main use of this method
	 * is to determine when the character is NOT on the ground.  This is how we prevent
	 * double jumping.
	 */
	public void endContact(Contact contact) {
		Fixture fix1 = contact.getFixtureA();
		Fixture fix2 = contact.getFixtureB();

		Body body1 = fix1.getBody();
		Body body2 = fix2.getBody();

		Object fd1 = fix1.getUserData();
		Object fd2 = fix2.getUserData();

		Object bd1 = body1.getUserData();
		Object bd2 = body2.getUserData();

		if ((avatar.getSensorName().equals(fd2) && avatar != bd1) ||
				(avatar.getSensorName().equals(fd1) && avatar != bd2)) {
			sensorFixtures.remove(avatar == bd1 ? fix2 : fix1);
			if (sensorFixtures.size == 0) {
				avatar.setGrounded(false);
			}
		}
	}

	/** Unused ContactListener method */
	public void postSolve(Contact contact, ContactImpulse impulse) {}
	/** Unused ContactListener method */
	public void preSolve(Contact contact, Manifold oldManifold) {}

	/**
	 * Loop update when the genre switch occurs. Only objects affected by genre switching should
	 * be updated.
	 *
	 */
	public void updateGenreSwitch() {
		//update to Synth
		if (genre == Genre.SYNTH) {
			world.setGravity( new Vector2(0,constants.get("genre_gravity").getFloat("synth",0)) );
			avatar.setMaxSpeed(constants.get("bunny").get("max_speed").getFloat("synth"));
			for (SyncedPlatform platform : weightedPlatforms) {
				platform.genreUpdate(Genre.SYNTH);
			}
		}
		//update to Jazz
		else {
			world.setGravity( new Vector2(0,constants.get("genre_gravity").getFloat("jazz",0)) );
			avatar.setMaxSpeed(constants.get("bunny").get("max_speed").getFloat("jazz"));
			for (SyncedPlatform platform : weightedPlatforms) {
				platform.genreUpdate(Genre.JAZZ);
			}
		}
	}

	/**
	 * Processes physics
	 *
	 * Once the update phase is over, but before we draw, we are ready to handle
	 * physics.  The primary method is the step() method in world.  This implementation
	 * works for all applications and should not need to be overwritten.
	 *
	 * @param dt	Number of seconds since last animation frame
	 */
	public void postUpdate(float dt) {
		// Add any objects created by actions
		while (!addQueue.isEmpty()) {
			addObject(addQueue.poll());
		}
		
		// Turn the physics engine crank.
		world.step(WORLD_STEP,WORLD_VELOC,WORLD_POSIT);

		// Garbage collect the deleted objects.
		// Note how we use the linked list nodes to delete O(1) in place.
		// This is O(n) without copying.
		Iterator<PooledList<Obstacle>.Entry> iterator = objects.entryIterator();
		while (iterator.hasNext()) {
			PooledList<Obstacle>.Entry entry = iterator.next();
			Obstacle obj = entry.getValue();
			if (obj.isRemoved()) {
				obj.deactivatePhysics(world);
				entry.remove();
			} else {
				// Note that update is called last!
				obj.update(dt);
			}
		}
	}
	
	/**
	 * Draw the physics objects to the canvas
	 *
	 * For simple worlds, this method is enough by itself.  It will need
	 * to be overriden if the world needs fancy backgrounds or the like.
	 *
	 * The method draws all objects in the order that they were added.
	 *
	 * @param dt	Number of seconds since last animation frame
	 */
	public void draw(float dt) {
		canvas.clear();

		// Draw background unscaled.
		canvas.begin();
		canvas.draw(backgroundTexture, Color.WHITE, 0, 0,canvas.getWidth(),canvas.getHeight());
		canvas.end();
		
		canvas.begin();
		for(Obstacle obj : objects) {
			obj.draw(canvas);
		}
		canvas.end();
		
		if (debug) {
			canvas.beginDebug();
			for(Obstacle obj : objects) {
				obj.drawDebug(canvas);
			}
			canvas.endDebug();
		}
		
		// Final message
		if (complete && !failed) {
			displayFont.setColor(Color.YELLOW);
			canvas.begin(); // DO NOT SCALE
			canvas.drawTextCentered("VICTORY!", displayFont, 0.0f);
			canvas.end();
		} else if (failed) {
			displayFont.setColor(Color.RED);
			canvas.begin(); // DO NOT SCALE
			canvas.drawTextCentered("FAILURE!", displayFont, 0.0f);
			canvas.end();
		}
	}

	/**
	 * Method to ensure that a sound asset is only played once.
	 *
	 * Every time you play a sound asset, it makes a new instance of that sound.
	 * If you play the sounds to close together, you will have overlapping copies.
	 * To prevent that, you must stop the sound before you play it again.  That
	 * is the purpose of this method.  It stops the current instance playing (if
	 * any) and then returns the id of the new instance for tracking.
	 *
	 * @param sound		The sound asset to play
	 * @param soundId	The previously playing sound instance
	 *
	 * @return the new sound instance for this asset.
	 */
	public long playSound(Sound sound, long soundId) {
		return playSound( sound, soundId, 1.0f );
	}


	/**
	 * Method to ensure that a sound asset is only played once.
	 *
	 * Every time you play a sound asset, it makes a new instance of that sound.
	 * If you play the sounds to close together, you will have overlapping copies.
	 * To prevent that, you must stop the sound before you play it again.  That
	 * is the purpose of this method.  It stops the current instance playing (if
	 * any) and then returns the id of the new instance for tracking.
	 *
	 * @param sound		The sound asset to play
	 * @param soundId	The previously playing sound instance
	 * @param volume	The sound volume
	 *
	 * @return the new sound instance for this asset.
	 */
	public long playSound(Sound sound, long soundId, float volume) {
		if (soundId != -1) {
			sound.stop( soundId );
		}
		return sound.play(volume);
	}

	/**
	 * Called when the Screen is resized. 
	 *
	 * This can happen at any point during a non-paused state but will never happen 
	 * before a call to show().
	 *
	 * @param width  The new width in pixels
	 * @param height The new height in pixels
	 */
	public void resize(int width, int height) {
		// IGNORE FOR NOW
	}

	/**
	 * Called when the Screen should render itself.
	 *
	 * We defer to the other methods update() and draw().  However, it is VERY important
	 * that we only quit AFTER a draw.
	 *
	 * @param delta Number of seconds since last animation frame
	 */
	public void render(float delta) {
		if (active) {
			if (preUpdate(delta)) {
				update(delta); // This is the one that must be defined.
				postUpdate(delta);
			}
			draw(delta);
		}
	}

	/**
	 * Called when the Screen is paused.
	 *
	 * We need this method to stop all sounds when we pause.
	 * Pausing happens when we switch game modes.
	 */
	public void pause() {
		// TODO: Stop all sounds here
	}

	/**
	 * Called when the Screen is resumed from a paused state.
	 *
	 * This is usually when it regains focus.
	 */
	public void resume() {
		// TODO Auto-generated method stub
	}
	
	/**
	 * Called when this screen becomes the current screen for a Game.
	 */
	public void show() {
		// Useless if called in outside animation loop
		active = true;
	}

	/**
	 * Called when this screen is no longer the current screen for a Game.
	 */
	public void hide() {
		// Useless if called in outside animation loop
		active = false;
	}

	/**
	 * Sets the ScreenListener for this mode
	 *
	 * The ScreenListener will respond to requests to quit.
	 */
	public void setScreenListener(ScreenListener listener) {
		this.listener = listener;
	}


	/**
	 * Switches the genre depending on what the current genre is.
	 */
	public void switchGenre() {
		switch(genre) {
			case SYNTH:
				genre = Genre.JAZZ;
				System.out.println("Now switching to jazz!");
				break;
			case JAZZ:
				System.out.println("Now switching to synth!");
				genre = Genre.SYNTH;
				break;
		}

	}

}<|MERGE_RESOLUTION|>--- conflicted
+++ resolved
@@ -124,8 +124,6 @@
 	/** Countdown active for winning or losing */
 	private int countdown;
 
-<<<<<<< HEAD
-=======
 
 	/** Textures for rab-beat*/
 
@@ -133,7 +131,6 @@
 	private TextureRegion synthJazzTexture;
 	private TextureRegion backgroundTexture;
 
->>>>>>> f13f7d96
 	/** Texture asset for character avatar */
 	private TextureRegion avatarTexture;
 	/** Texture asset for the spinning barrier */
@@ -338,9 +335,6 @@
 		barrierTexture = new TextureRegion(directory.getEntry("platform:barrier",Texture.class));
 		bridgeTexture = new TextureRegion(directory.getEntry("platform:rope",Texture.class));
 
-<<<<<<< HEAD
-		// TODO: Add sounds from assets
-=======
 		synthDefaultTexture = new TextureRegion(directory.getEntry("rPlayer:synth",Texture.class));
 
 		synthJazzTexture = new TextureRegion(directory.getEntry("rPlayer:synth-jazz",Texture.class));
@@ -350,7 +344,6 @@
 		jumpSound = directory.getEntry( "platform:jump", Sound.class );
 		fireSound = directory.getEntry( "platform:pew", Sound.class );
 		plopSound = directory.getEntry( "platform:plop", Sound.class );
->>>>>>> f13f7d96
 
 		constants = directory.getEntry( "platform:constants", JsonValue.class );
 
@@ -479,7 +472,6 @@
 			addObject(obj);
 		}
 
-<<<<<<< HEAD
 		String wpname = "wplatform";
 		JsonValue wplatjv = constants.get("wplatforms");
 		for (int ii = 0; ii < wplatjv.size; ii++) {
@@ -497,46 +489,6 @@
 			addObject(obj);
 			weightedPlatforms.add(obj);
 		}
-=======
-		JsonValue wPlatform1 = constants.get("wplatform1");
-		JsonValue wPlatPos1 = wPlatform1.get("pos");
-		PolygonObstacle wp1 = new PolygonObstacle(wPlatPos1.asFloatArray(), 0, 0);
-		wp1.setBodyType(BodyDef.BodyType.StaticBody);
-		wp1.setDensity(defaults.getFloat("density", 0.0f));
-		wp1.setFriction(defaults.getFloat("friction", 0.0f));
-		wp1.setRestitution(defaults.getFloat("restitution", 0.0f));
-		wp1.setDrawScale(scale);
-		wp1.setTexture(weightedPlatform);
-		wp1.setName("wp1");
-		addObject(wp1);
-
-		JsonValue wPlatform2 = constants.get("wplatform2");
-		JsonValue wPlatPos2 = wPlatform2.get("pos");
-		PolygonObstacle wp2 = new PolygonObstacle(wPlatPos2.asFloatArray(), 0, 0);
-		wp2.setBodyType(BodyDef.BodyType.StaticBody);
-		wp2.setDensity(defaults.getFloat("density", 0.0f));
-		wp2.setFriction(defaults.getFloat("friction", 0.0f));
-		wp2.setRestitution(defaults.getFloat("restitution", 0.0f));
-		wp2.setDrawScale(scale);
-		wp2.setTexture(weightedPlatform);
-		wp2.setName("wp2");
-		addObject(wp2);
-
-//		String wpname = "wplatform";
-//		JsonValue wplatjv = constants.get("wplatforms");
-//		for (int ii = 0; ii < wplatjv.size; ii++) {
-//			PolygonObstacle obj;
-//			obj = new PolygonObstacle(wplatjv.get(ii).asFloatArray(), 0, 0);
-//			obj.setBodyType(BodyDef.BodyType.StaticBody);
-//			obj.setDensity(defaults.getFloat("density", 0.0f));
-//			obj.setFriction(defaults.getFloat("friction", 0.0f));
-//			obj.setRestitution(defaults.getFloat("restitution", 0.0f));
-//			obj.setDrawScale(scale);
-//			obj.setTexture(weightedPlatform);
-//			obj.setName(wpname + ii);
-//			addObject(obj);
-//		}
->>>>>>> f13f7d96
 
 		//world starts with Synth gravity
 		world.setGravity( new Vector2(0,constants.get("genre_gravity").getFloat("synth",0)) );

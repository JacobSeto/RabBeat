--- conflicted
+++ resolved
@@ -446,24 +446,6 @@
 			addObject(obj);
 		}
 
-<<<<<<< HEAD
-		String wpname = "wplatform";
-		JsonValue wplatjv = constants.get("wplatforms");
-		for (int ii = 0; ii < wplatjv.size; ii++) {
-			JsonValue currentWP = wplatjv.get(ii);
-			WeightedPlatform obj;
-			obj = new WeightedPlatform(currentWP.get("pos").asFloatArray(), currentWP.get("synthPos").asFloatArray(),
-					currentWP.get("jazzPos").asFloatArray());
-			obj.setBodyType(BodyDef.BodyType.StaticBody);
-			obj.setDensity(defaults.getFloat("density", 0.0f));
-			obj.setFriction(defaults.getFloat("friction", 0.0f));
-			obj.setRestitution(defaults.getFloat("restitution", 0.0f));
-			obj.setDrawScale(scale);
-			obj.setTexture(weightedPlatform);
-			obj.setName(wpname + ii);
-			addObject(obj);
-		}
-=======
 		JsonValue wPlatform1 = constants.get("wplatform1");
 		JsonValue wPlatPos1 = wPlatform1.get("pos");
 		PolygonObstacle wp1 = new PolygonObstacle(wPlatPos1.asFloatArray(), 0, 0);
@@ -502,7 +484,6 @@
 //			obj.setName(wpname + ii);
 //			addObject(obj);
 //		}
->>>>>>> 9ff6810b
 
 		//world starts with Synth gravity
 		world.setGravity( new Vector2(0,constants.get("genre_gravity").getFloat("synth",0)) );
